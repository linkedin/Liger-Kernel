--- conflicted
+++ resolved
@@ -39,7 +39,7 @@
           <option value="post_training">Post Training</option>
         </select>
       </label>
-<<<<<<< HEAD
+
       <label>
         Show:
         <select id="viewType" onchange="loadData()">
@@ -47,8 +47,7 @@
           <option value="versions">Versions</option>
         </select>
       </label>
-=======
->>>>>>> e27da7c9
+
       <input type="text" id="kernelSearch" placeholder="Search kernel name..." oninput="renderTables()">
     </div>
 
