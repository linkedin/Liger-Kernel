:root {
  --primary-color: #4CAF50;
  --danger-color: #f44336;
  --success-color: #4caf50;
  --font-color: #333;
  --bg-color: #ffffff;
  --secondary-color: #f2f2f2;
}

[data-theme="dark"] {
  --primary-color: #4CAF50;
  --danger-color: #e57373;
  --success-color: #81c784;
  --font-color: #f1f1f1;
  --bg-color: #1e1e1e;
  --secondary-color: #2c2c2c;
}

[data-theme="dark"] td.golden {
  background-color: #3a3a1a;
  color: #ffc107;
  border-color: #b8860b;
}

body {
  font-family: 'Segoe UI', Tahoma, Geneva, Verdana, sans-serif;
  margin: 0;
  padding: 20px;
  background-color: var(--bg-color);
  color: var(--font-color);
  text-align: center;
  transition: background-color 0.3s, color 0.3s;
}

.container {
  display: inline-block;
  text-align: left;
  max-width: 95%;
  background-color: var(--bg-color);
  padding: 20px;
  border-radius: 12px;
  box-shadow: 0 0 15px rgba(0, 0, 0, 0.1);
  transition: background-color 0.3s;
}

h1, h2 {
  color: var(--primary-color);
}

table {
  border-collapse: collapse;
  width: 100%;
  margin-top: 10px;
  background-color: var(--bg-color);
  border-radius: 8px;
  overflow: hidden;
}

th, td {
  border: 1px solid #ccc;
  padding: 12px 8px;
  text-align: center;
}

th {
  background-color: var(--secondary-color);
  position: sticky;
  top: 0;
  z-index: 2;
}

td.green {
  background-color: #d4edda;
  color: #155724;
}

td.red {
  background-color: #f8d7da;
  color: #721c24;
}

td.golden {
  background-color: #fff3cd;
  color: #856404;
  font-weight: bold;
  border: 2px solid #ffc107;
}

/* Tooltip styles */
tr[data-tooltip]:hover {
  background-color: rgba(76, 175, 80, 0.1) !important;
}

.custom-tooltip {
  position: fixed;
  display: none;
  background-color: #333;
  color: white;
  padding: 8px 12px;
  border-radius: 6px;
  font-size: 12px;
  white-space: pre-line;
  z-index: 10001;
  max-width: 300px;
  box-shadow: 0 4px 8px rgba(0, 0, 0, 0.3);
  pointer-events: none;
}

.selectors {
  margin-bottom: 20px;
  text-align: center;
}

.selectors label {
  margin: 0 10px;
}

#kernelSearch {
  padding: 8px;
  margin: 10px 0;
  width: 300px;
  font-size: 16px;
  border-radius: 5px;
  border: 1px solid #ccc;
}

button {
  padding: 8px 16px;
  background-color: var(--primary-color);
  color: #fff;
  border: none;
  border-radius: 5px;
  cursor: pointer;
  font-weight: bold;
}

button:hover {
  background-color: #388e3c;
}

.scroll-container {
  overflow-x: auto;
  margin-bottom: 40px;
}

.theme-toggle {
  float: right;
  margin-bottom: 20px;
  cursor: pointer;
  font-weight: bold;
  background: none;
  border: none;
  color: var(--font-color);
  font-size: 20px;
  padding: 8px;
  border-radius: 50%;
  transition: background-color 0.3s;
}

.theme-toggle:hover {
  background-color: var(--secondary-color);
}

/* Category-based row styling */
.category-pretraining {
  border-left: 4px solid #2196F3;
}

.category-distillation {
  border-left: 4px solid #FF9800;
}

.category-post_training {
  border-left: 4px solid #9C27B0;
}

.category-other {
  border-left: 4px solid #607D8B;
}

/* Category filter styling */
#categoryFilter {
  padding: 8px;
  border-radius: 5px;
  border: 1px solid #ccc;
  background-color: var(--bg-color);
  color: var(--font-color);
}

<<<<<<< HEAD
#viewType {
  padding: 8px;
  border-radius: 5px;
  border: 1px solid #ccc;
  background-color: var(--bg-color);
  color: var(--font-color);
  margin-left: 10px;
}

=======
>>>>>>> e27da7c9
/* Legend styling */
.legend {
  margin: 20px 0;
  text-align: center;
}

.legend h3 {
  margin-bottom: 10px;
  color: var(--font-color);
  font-size: 16px;
}

.legend-items {
  display: flex;
  justify-content: center;
  flex-wrap: wrap;
  gap: 20px;
}

.legend-item {
  display: flex;
  align-items: center;
  gap: 8px;
}

.legend-color {
  width: 20px;
  height: 20px;
  border-radius: 3px;
  border: 1px solid #ddd;
}

.legend-color.pretraining {
  background-color: #2196F3;
}

.legend-color.distillation {
  background-color: #FF9800;
}

.legend-color.post_training {
  background-color: #9C27B0;
}

.legend-color.other {
  background-color: #607D8B;
}

.legend-label {
  font-size: 14px;
  font-weight: 500;
  color: var(--font-color);
}<|MERGE_RESOLUTION|>--- conflicted
+++ resolved
@@ -187,7 +187,6 @@
   color: var(--font-color);
 }
 
-<<<<<<< HEAD
 #viewType {
   padding: 8px;
   border-radius: 5px;
@@ -197,8 +196,7 @@
   margin-left: 10px;
 }
 
-=======
->>>>>>> e27da7c9
+
 /* Legend styling */
 .legend {
   margin: 20px 0;
