--- conflicted
+++ resolved
@@ -14,12 +14,7 @@
 repo = image.add_local_dir(ROOT_PATH, remote_path=REMOTE_ROOT_PATH)
 
 
-<<<<<<< HEAD
 @app.function(gpu="H100!", image=repo, timeout=60 * 90)
-
-=======
-@app.function(gpu=["H100"], image=repo, timeout=60 * 90)
->>>>>>> 0e379208
 def liger_benchmarks():
     import os
     import subprocess
