.PHONY: test checkstyle test-convergence all


all: test test-convergence checkstyle

# Command to run pytest for correctness tests
test:
	python -m pytest --disable-warnings test/ --ignore=test/convergence
<<<<<<< HEAD

=======
	
>>>>>>> 8aab06a5

# Command to run flake8 (code style check), isort (import ordering), and black (code formatting)
# Subsequent commands still run if the previous fails, but return failure at the end
checkstyle:
	flake8 .; flake8_status=$$?; \
	isort .; isort_status=$$?; \
	black .; black_status=$$?; \
	if [ $$flake8_status -ne 0 ] || [ $$isort_status -ne 0 ] || [ $$black_status -ne 0 ]; then \
		exit 1; \
	fi

# Command to run pytest for convergence tests
# We have to explicitly set HF_DATASETS_OFFLINE=1, or dataset will silently try to send metrics and timeout (80s) https://github.com/huggingface/datasets/blob/37a603679f451826cfafd8aae00738b01dcb9d58/src/datasets/load.py#L286
test-convergence:
	HF_DATASETS_OFFLINE=1 python -m pytest --disable-warnings test/convergence<|MERGE_RESOLUTION|>--- conflicted
+++ resolved
@@ -6,11 +6,6 @@
 # Command to run pytest for correctness tests
 test:
 	python -m pytest --disable-warnings test/ --ignore=test/convergence
-<<<<<<< HEAD
-
-=======
-	
->>>>>>> 8aab06a5
 
 # Command to run flake8 (code style check), isort (import ordering), and black (code formatting)
 # Subsequent commands still run if the previous fails, but return failure at the end
