from setuptools import find_namespace_packages, setup

__version__ = "0.1.1"

setup(
    name="liger_kernel",
    version=__version__,
    description="Efficient Triton kernels for LLM Training",
    long_description=open("README.md").read(),
    long_description_content_type="text/markdown",
    license="BSD-2-Clause",
    url="https://github.com/linkedin/Liger-Kernel",
    package_dir={"": "src"},
    packages=find_namespace_packages(where="src"),
    classifiers=[
        "Development Status :: 4 - Beta",
        "Intended Audience :: Developers",
        "Intended Audience :: Science/Research",
        "Intended Audience :: Education",
        "License :: OSI Approved :: BSD License",
        "Programming Language :: Python :: 3",
        "Programming Language :: Python :: 3.8",
        "Programming Language :: Python :: 3.9",
        "Programming Language :: Python :: 3.10",
        "Topic :: Software Development :: Libraries",
        "Topic :: Scientific/Engineering :: Artificial Intelligence",
    ],
    keywords="triton,kernels,LLM training,deep learning,Hugging Face,PyTorch,GPU optimization",
    include_package_data=True,
    install_requires=[
        "torch>=2.1.2",
        "triton>=2.3.0",
        "transformers>=4.40.1",
    ],
    extras_require={
        "dev": [
            "matplotlib>=3.7.2",
            "flake8>=4.0.1.1",
            "black>=24.4.2",
            "isort>=5.13.2",
<<<<<<< HEAD
            "pre-commit>=3.7.1",
            "torch-tb-profiler>=0.4.1",
            "pytest>=8.3.2",
=======
            "pytest>=7.1.2",
            "datasets>=2.19.2",
>>>>>>> b8ff5bad
        ]
    },
)<|MERGE_RESOLUTION|>--- conflicted
+++ resolved
@@ -38,14 +38,8 @@
             "flake8>=4.0.1.1",
             "black>=24.4.2",
             "isort>=5.13.2",
-<<<<<<< HEAD
-            "pre-commit>=3.7.1",
-            "torch-tb-profiler>=0.4.1",
-            "pytest>=8.3.2",
-=======
             "pytest>=7.1.2",
             "datasets>=2.19.2",
->>>>>>> b8ff5bad
         ]
     },
 )