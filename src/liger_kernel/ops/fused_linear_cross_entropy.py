import torch
import triton

from liger_kernel.ops.cross_entropy import (
    element_mul_kernel,
    liger_cross_entropy_kernel,
)
from liger_kernel.ops.utils import get_torch_activation

# The hard limit of TRITON_MAX_TENSOR_NUMEL is 1048576 https://github.com/triton-lang/triton/blob/ba42a5c68fd0505f8c42f4202d53be0f8d9a5fe0/python/triton/language/core.py#L19
# However, setting limit as 65536 as in LayerNorm tutorial is faster because of less register spilling
# The optimal maximum block size depends on your hardware, your kernel, and your dtype
MAX_FUSED_SIZE = 65536 // 2
LOGIT_SOFTCAP_VAL = "softcap_value"
LOGIT_SOFTCAP_ACT = "softcap_act"


def fused_linear_cross_entropy_forward(
    _input, weight, target, bias=None, ignore_index=-100, label_smoothing=0.0
):
    if final_logit_softcap_params is not None:
        if {LOGIT_SOFTCAP_VAL, LOGIT_SOFTCAP_ACT} != set(
            final_logit_softcap_params.keys()
        ):
            raise Exception(
                f"final_logit_softcap_params should be a Dict with two keys {LOGIT_SOFTCAP_VAL}, {LOGIT_SOFTCAP_ACT}"
            )
        final_logit_softcap_params.update(
            {
                LOGIT_SOFTCAP_ACT: get_torch_activation(
                    final_logit_softcap_params.get(LOGIT_SOFTCAP_ACT)
                )
            }
        )

    dtype = (
        torch.get_autocast_gpu_dtype() if torch.is_autocast_enabled() else _input.dtype
    )
    device = _input.device

    # inputs have shape: BT x H
    # materialized activations will have shape: BT x V
    # the increase in memory = BT x V
    # reduction can be achieved by partitioning the number of tokens BT into smaller chunks.
    # for ex: if we were to achieve the same memory consumption as BT x H, then the chunk size should be:
    # inc_factor = (V+H-1)//H, chunk_size = (BT + inc_factor - 1)//inc_factor
    # for ex: BT = 4096*4, V = 32000, H = 4096 ==> inc_factor = 8, chunk_size = 2048
    BT, H = _input.shape
    V = weight.shape[0]
    BLOCK_SIZE = min(MAX_FUSED_SIZE, triton.next_power_of_2(V))

    inc_factor = triton.cdiv(V, H)  # (V + H - 1) // H
    chunk_size = triton.next_power_of_2(
        triton.cdiv(BT, inc_factor)
    )  # (BT + inc_factor - 1) // inc_factor
    num_chunks = triton.cdiv(BT, chunk_size)  # (BT + chunk_size - 1) // chunk_size

    grad_weight = torch.zeros_like(weight, device=device)
    grad_input = torch.zeros_like(_input, device=device)
    grad_bias = torch.zeros_like(bias, device=device) if bias is not None else None
    # we use fp32 for loss accumulator
    loss_1d = torch.zeros(BT, dtype=torch.float32, device=device)

    total_n_non_ignore = (target != ignore_index).sum().item()

    for chunk_id in range(num_chunks):
        start_idx = chunk_id * chunk_size
        end_idx = min((chunk_id + 1) * chunk_size, BT)
        _input_chunk = _input[start_idx:end_idx]  # chunk_size x H

        # when doing matmul, use the original precision
        logits_chunk = _input_chunk @ weight.t()  # chunk_size x V
        if bias is not None:
            logits_chunk = logits_chunk + bias
        if final_logit_softcap_params is not None:
            logits_chunk = logits_chunk / final_logit_softcap_params.get(
                LOGIT_SOFTCAP_VAL
            )
            logits_chunk = final_logit_softcap_params.get(LOGIT_SOFTCAP_ACT)(
                logits_chunk
            )
            logits_chunk = logits_chunk * final_logit_softcap_params.get(
                LOGIT_SOFTCAP_VAL
            )
        target_chunk = target[start_idx:end_idx]  # chunk_size,

        n_rows = logits_chunk.shape[0]

        # unreduced loss
        loss_1d_slice = loss_1d[start_idx:end_idx]  # chunk_size,
        n_non_ignore = (target_chunk != ignore_index).sum().item()

        # when doing CE, use the upcasted precision
        logits_chunk = logits_chunk.float()

        # ensure _input and target are contiguous
        logits_chunk = logits_chunk.contiguous()
        target_chunk = target_chunk.contiguous()

        # Here we calculate the gradient of logits_chunk in place so we can save memory.
        liger_cross_entropy_kernel[(n_rows,)](
            X_ptr=logits_chunk,
            X_stride=logits_chunk.stride(-2),
            Y_ptr=target_chunk,
            Y_stride=target_chunk.stride(-1),  # always 1
            loss_ptr=loss_1d_slice,
            loss_stride=loss_1d_slice.stride(-1),  # always 1
            n_cols=V,
            n_non_ignore=n_non_ignore,
            ignore_index=ignore_index,
            label_smoothing=label_smoothing,
            BLOCK_SIZE=BLOCK_SIZE,
            num_warps=32,
        )

        # gradient of logits_chunk is computed in-place by the above triton kernel.
        # Following HuggingFace model source code, we do the forward and backward
        # w.r.t. logits in fp32 for numerical stability especially as the num classes (vocab size) os huge.
        # (reference: https://github.com/huggingface/transformers/blob/v4.42.4/src/transformers/models/llama/modeling_llama.py#L1194)
        # Propagating to lm_head's backward, we'll switch back to the original dtype.
        logits_chunk = logits_chunk.to(dtype)

        # gradient of logits_chunk is computed in-place by the above triton kernel and is of shape: chunk_size x V
        # thus grad_input[start_idx: end_idx] should be of shape: chunk_size x H
        # additionally, since we are chunking the inputs, observe that the loss and gradients are calculated only
        # on `n_non_ignore` tokens. However, the gradient of the input should be calculated for all tokens.
        # Thus, we need an additional scaling factor of (n_non_ignore/total_n_non_ignore) to scale the gradients.
        grad_logits_chunk = logits_chunk * (
            n_non_ignore / total_n_non_ignore
        )  # chunk_size x V
        grad_input[start_idx:end_idx] = grad_logits_chunk @ weight
        torch.addmm(
            input=grad_weight,
            mat1=logits_chunk.t(),
            mat2=_input_chunk,
            out=grad_weight,
            alpha=n_non_ignore / total_n_non_ignore,
            beta=1.0,
        )

        if bias is not None:
            torch.add(
                input=grad_bias,
                other=logits_chunk.sum(dim=0),
                out=grad_bias,
                alpha=n_non_ignore / total_n_non_ignore,
            )

    loss = torch.sum(loss_1d) / total_n_non_ignore
    return loss, grad_input, grad_weight, grad_bias


def fused_linear_cross_entropy_backward(
    grad_output, grad_input, grad_weight, grad_bias
):
    # If cross entropy is the last layer, grad_output is 1.0. Skip the mul to save time
    if torch.ne(grad_output, torch.tensor(1.0, device=grad_output.device)):
        # We use a Triton kernel instead of a PyTorch operation because modifying inputs in-place
        # for gradient storage and backward multiple times causes anomalies with PyTorch but not with Triton.
        BT, H = grad_input.shape
        n_rows = BT
        BLOCK_SIZE = min(MAX_FUSED_SIZE, triton.next_power_of_2(H))

        element_mul_kernel[(n_rows,)](
            grad_input,
            grad_input.stride(-2),
            grad_output,
            H,
            BLOCK_SIZE=BLOCK_SIZE,
            num_warps=32,
        )

        # handle grad_weight
        V, H = grad_weight.shape
        n_rows = V

        element_mul_kernel[(n_rows,)](
            grad_weight,
            grad_weight.stride(-2),
            grad_output,
            H,
            BLOCK_SIZE=BLOCK_SIZE,
            num_warps=32,
        )

        if grad_bias is not None:
            V = grad_bias.shape[0]
            n_rows = V

            element_mul_kernel[(n_rows,)](
                grad_bias,
                grad_bias.stride(-1),
                grad_output,
                1,
                BLOCK_SIZE=BLOCK_SIZE,
                num_warps=32,
            )
    return grad_input, grad_weight, grad_bias


class LigerFusedLinearCrossEntropyFunction(torch.autograd.Function):
    @staticmethod
    def forward(
<<<<<<< HEAD
        ctx,
        _input,
        weight,
        target,
        bias=None,
        final_logit_softcap_params=None,
        ignore_index=-100,
=======
        ctx, _input, weight, target, bias=None, ignore_index=-100, label_smoothing=0.0
>>>>>>> 638b3105
    ):
        """
        Fusing the last linear layer with cross-entropy loss
            Reference: https://github.com/mgmalek/efficient_cross_entropy

        Handle the forward and backward pass of the final linear layer via cross-entropy loss by avoiding
        the materialization of the large logits tensor. Since Cross Entropy Loss is the last layer, we can
        compute the gradient at the forward pass. By doing so, we don't have to store the _input and target
        for the backward pass.

        _input: (B*T, H) where B is batch size, T is sequence length, H is hidden dimension.
        target: (B*T) where each value is in [0, V-1]
        weight: (V, H) where V is the number of classes
        bias: (V) where V is the number of classes
        softcap_params: Dict with two keys: {"softcap_value": <scaling factor>, "softcap_act": <soft capping activation>}
        ignore_index: the index to ignore in the target
        """
        loss, grad_input, grad_weight, grad_bias = fused_linear_cross_entropy_forward(
            _input, weight, target, bias, ignore_index, label_smoothing
        )
        # downcast to dtype and store for backward
        ctx.save_for_backward(
            grad_input.detach(),
            grad_weight.detach(),
            grad_bias.detach() if bias is not None else None,
        )
        return loss

    @staticmethod
    def backward(ctx, grad_output):
        (grad_input, grad_weight, grad_bias) = ctx.saved_tensors
        grad_input, grad_weight, grad_bias = fused_linear_cross_entropy_backward(
            grad_output, grad_input, grad_weight, grad_bias
        )
        return (grad_input, grad_weight, None, grad_bias, None)<|MERGE_RESOLUTION|>--- conflicted
+++ resolved
@@ -201,7 +201,6 @@
 class LigerFusedLinearCrossEntropyFunction(torch.autograd.Function):
     @staticmethod
     def forward(
-<<<<<<< HEAD
         ctx,
         _input,
         weight,
@@ -209,9 +208,7 @@
         bias=None,
         final_logit_softcap_params=None,
         ignore_index=-100,
-=======
-        ctx, _input, weight, target, bias=None, ignore_index=-100, label_smoothing=0.0
->>>>>>> 638b3105
+        label_smoothing=0.0,
     ):
         """
         Fusing the last linear layer with cross-entropy loss
