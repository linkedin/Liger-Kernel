import torch
import triton

from liger_kernel.ops.cross_entropy import (
    element_mul_kernel,
    liger_cross_entropy_kernel,
)

# The hard limit of TRITON_MAX_TENSOR_NUMEL is 1048576 https://github.com/triton-lang/triton/blob/ba42a5c68fd0505f8c42f4202d53be0f8d9a5fe0/python/triton/language/core.py#L19
# However, setting limit as 65536 as in LayerNorm tutorial is faster because of less register spilling
# The optimal maximum block size depends on your hardware, your kernel, and your dtype
MAX_FUSED_SIZE = 65536 // 2


def fused_linear_cross_entropy_forward(
    _input,
    weight,
    target,
    bias=None,
    ignore_index=-100,
    label_smoothing=0.0,
<<<<<<< HEAD
    lse_square_scale=0.0,
=======
    reduction="mean",
>>>>>>> 793785f2
):
    dtype = (
        torch.get_autocast_gpu_dtype() if torch.is_autocast_enabled() else _input.dtype
    )
    device = _input.device

    # inputs have shape: BT x H
    # materialized activations will have shape: BT x V
    # the increase in memory = BT x V
    # reduction can be achieved by partitioning the number of tokens BT into smaller chunks.
    # for ex: if we were to achieve the same memory consumption as BT x H, then the chunk size should be:
    # inc_factor = (V+H-1)//H, chunk_size = (BT + inc_factor - 1)//inc_factor
    # for ex: BT = 4096*4, V = 32000, H = 4096 ==> inc_factor = 8, chunk_size = 2048
    BT, H = _input.shape
    V = weight.shape[0]
    BLOCK_SIZE = min(MAX_FUSED_SIZE, triton.next_power_of_2(V))

    inc_factor = triton.cdiv(V, H)  # (V + H - 1) // H
    chunk_size = triton.next_power_of_2(
        triton.cdiv(BT, inc_factor)
    )  # (BT + inc_factor - 1) // inc_factor
    num_chunks = triton.cdiv(BT, chunk_size)  # (BT + chunk_size - 1) // chunk_size

    grad_weight = (
        torch.zeros_like(weight, device=device) if weight.requires_grad else None
    )
    grad_input = torch.zeros_like(_input, device=device)
    grad_bias = torch.zeros_like(bias, device=device) if bias is not None else None
    # we use fp32 for loss accumulator
    loss_1d = torch.zeros(BT, dtype=torch.float32, device=device)

    # NOTE: skip .item() here to avoid CUDA synchronization
    total_n_non_ignore = (target != ignore_index).sum()

    for chunk_id in range(num_chunks):
        start_idx = chunk_id * chunk_size
        end_idx = min((chunk_id + 1) * chunk_size, BT)
        _input_chunk = _input[start_idx:end_idx]  # chunk_size x H

        # when doing matmul, use the original precision
        logits_chunk = _input_chunk @ weight.t()  # chunk_size x V
        if bias is not None:
            logits_chunk = logits_chunk + bias
        target_chunk = target[start_idx:end_idx]  # chunk_size,

        n_rows = logits_chunk.shape[0]

        # unreduced loss
        loss_1d_slice = loss_1d[start_idx:end_idx]  # chunk_size,
        n_non_ignore = (target_chunk != ignore_index).sum().item()

        # when doing CE, use the upcasted precision
        logits_chunk = logits_chunk.float()

        # ensure _input and target are contiguous
        logits_chunk = logits_chunk.contiguous()
        target_chunk = target_chunk.contiguous()

        # Here we calculate the gradient of logits_chunk in place so we can save memory.
        liger_cross_entropy_kernel[(n_rows,)](
            X_ptr=logits_chunk,
            X_stride=logits_chunk.stride(-2),
            Y_ptr=target_chunk,
            Y_stride=target_chunk.stride(-1),  # always 1
            loss_ptr=loss_1d_slice,
            z_loss_ptr=loss_1d_slice,  # dummy ptr, not used
            loss_stride=loss_1d_slice.stride(-1),  # always 1
            n_cols=V,
            n_non_ignore=n_non_ignore,
            ignore_index=ignore_index,
            label_smoothing=label_smoothing,
<<<<<<< HEAD
            lse_square_scale=lse_square_scale,
=======
            reduction=reduction,
>>>>>>> 793785f2
            BLOCK_SIZE=BLOCK_SIZE,
            RETURN_Z_LOSS=0,  # False
            num_warps=32,
        )

        # gradient of logits_chunk is computed in-place by the above triton kernel.
        # Following HuggingFace model source code, we do the forward and backward
        # w.r.t. logits in fp32 for numerical stability especially as the num classes (vocab size) os huge.
        # (reference: https://github.com/huggingface/transformers/blob/v4.42.4/src/transformers/models/llama/modeling_llama.py#L1194)
        # Propagating to lm_head's backward, we'll switch back to the original dtype.
        logits_chunk = logits_chunk.to(dtype)

        # gradient of logits_chunk is computed in-place by the above triton kernel and is of shape: chunk_size x V
        # thus grad_input[start_idx: end_idx] should be of shape: chunk_size x H
        # additionally, since we are chunking the inputs, observe that the loss and gradients are calculated only
        # on `n_non_ignore` tokens. However, the gradient of the input should be calculated for all tokens.
        # Thus, we need an additional scaling factor of (n_non_ignore/total_n_non_ignore) to scale the gradients.

        if reduction == "mean":
            alpha = n_non_ignore / total_n_non_ignore if total_n_non_ignore > 0 else 0.0
        else:
            alpha = 1.0

        loss_1d[start_idx:end_idx] = loss_1d_slice * alpha
        grad_logits_chunk = logits_chunk * alpha  # chunk_size x V

        grad_input[start_idx:end_idx] = grad_logits_chunk @ weight

        if grad_weight is not None:
            torch.addmm(
                input=grad_weight,
                mat1=logits_chunk.t(),
                mat2=_input_chunk,
                out=grad_weight,
                alpha=alpha,
                beta=1.0,
            )

        if bias is not None:
            torch.add(
                input=grad_bias,
                other=logits_chunk.sum(dim=0),
                out=grad_bias,
                alpha=alpha,
            )

    loss = torch.sum(loss_1d)
    return loss, grad_input, grad_weight, grad_bias


def fused_linear_cross_entropy_backward(
    grad_output, grad_input, grad_weight, grad_bias
):
    # If cross entropy is the last layer, grad_output is 1.0. Skip the mul to save time
    if torch.ne(grad_output, torch.tensor(1.0, device=grad_output.device)):
        # We use a Triton kernel instead of a PyTorch operation because modifying inputs in-place
        # for gradient storage and backward multiple times causes anomalies with PyTorch but not with Triton.
        BT, H = grad_input.shape
        n_rows = BT
        BLOCK_SIZE = min(MAX_FUSED_SIZE, triton.next_power_of_2(H))

        element_mul_kernel[(n_rows,)](
            grad_input,
            grad_input.stride(-2),
            grad_output,
            H,
            BLOCK_SIZE=BLOCK_SIZE,
            num_warps=32,
        )

        # handle grad_weight
        if grad_weight is not None:
            V, H = grad_weight.shape
            n_rows = V

            element_mul_kernel[(n_rows,)](
                grad_weight,
                grad_weight.stride(-2),
                grad_output,
                H,
                BLOCK_SIZE=BLOCK_SIZE,
                num_warps=32,
            )

        if grad_bias is not None:
            V = grad_bias.shape[0]
            n_rows = V

            element_mul_kernel[(n_rows,)](
                grad_bias,
                grad_bias.stride(-1),
                grad_output,
                1,
                BLOCK_SIZE=BLOCK_SIZE,
                num_warps=32,
            )
    return grad_input, grad_weight, grad_bias


class LigerFusedLinearCrossEntropyFunction(torch.autograd.Function):
    @staticmethod
    def forward(
        ctx,
        _input,
        weight,
        target,
        bias=None,
        ignore_index=-100,
        label_smoothing=0.0,
<<<<<<< HEAD
        lse_square_scale=0.0,
=======
        reduction="mean",
>>>>>>> 793785f2
    ):
        """
        Fusing the last linear layer with cross-entropy loss
            Reference: https://github.com/mgmalek/efficient_cross_entropy

        Handle the forward and backward pass of the final linear layer via cross-entropy loss by avoiding
        the materialization of the large logits tensor. Since Cross Entropy Loss is the last layer, we can
        compute the gradient at the forward pass. By doing so, we don't have to store the _input and target
        for the backward pass.

        _input: (B*T, H) where B is batch size, T is sequence length, H is hidden dimension.
        target: (B*T) where each value is in [0, V-1]
        weight: (V, H) where V is the number of classes
        bias: (V) where V is the number of classes
        ignore_index: the index to ignore in the target
        label_smoothing (float): The amount of smoothing when computing the loss, where 0.0 means no smoothing.
        reduction: reduction to apply
        """
        loss, grad_input, grad_weight, grad_bias = fused_linear_cross_entropy_forward(
<<<<<<< HEAD
            _input,
            weight,
            target,
            bias,
            ignore_index,
            label_smoothing,
            lse_square_scale,
=======
            _input, weight, target, bias, ignore_index, label_smoothing, reduction
>>>>>>> 793785f2
        )
        # downcast to dtype and store for backward
        ctx.save_for_backward(
            grad_input.detach(),
            grad_weight.detach() if grad_weight is not None else None,
            grad_bias.detach() if bias is not None else None,
        )
        return loss

    @staticmethod
    def backward(ctx, grad_output):
        (grad_input, grad_weight, grad_bias) = ctx.saved_tensors
        grad_input, grad_weight, grad_bias = fused_linear_cross_entropy_backward(
            grad_output, grad_input, grad_weight, grad_bias
        )
        return (grad_input, grad_weight, None, grad_bias, None, None, None)<|MERGE_RESOLUTION|>--- conflicted
+++ resolved
@@ -19,11 +19,8 @@
     bias=None,
     ignore_index=-100,
     label_smoothing=0.0,
-<<<<<<< HEAD
     lse_square_scale=0.0,
-=======
     reduction="mean",
->>>>>>> 793785f2
 ):
     dtype = (
         torch.get_autocast_gpu_dtype() if torch.is_autocast_enabled() else _input.dtype
@@ -95,11 +92,8 @@
             n_non_ignore=n_non_ignore,
             ignore_index=ignore_index,
             label_smoothing=label_smoothing,
-<<<<<<< HEAD
             lse_square_scale=lse_square_scale,
-=======
             reduction=reduction,
->>>>>>> 793785f2
             BLOCK_SIZE=BLOCK_SIZE,
             RETURN_Z_LOSS=0,  # False
             num_warps=32,
@@ -208,12 +202,9 @@
         target,
         bias=None,
         ignore_index=-100,
+        lse_square_scale=0.0,
         label_smoothing=0.0,
-<<<<<<< HEAD
-        lse_square_scale=0.0,
-=======
         reduction="mean",
->>>>>>> 793785f2
     ):
         """
         Fusing the last linear layer with cross-entropy loss
@@ -233,17 +224,14 @@
         reduction: reduction to apply
         """
         loss, grad_input, grad_weight, grad_bias = fused_linear_cross_entropy_forward(
-<<<<<<< HEAD
             _input,
             weight,
             target,
             bias,
             ignore_index,
+            lse_square_scale,
             label_smoothing,
-            lse_square_scale,
-=======
-            _input, weight, target, bias, ignore_index, label_smoothing, reduction
->>>>>>> 793785f2
+            reduction,
         )
         # downcast to dtype and store for backward
         ctx.save_for_backward(
@@ -259,4 +247,4 @@
         grad_input, grad_weight, grad_bias = fused_linear_cross_entropy_backward(
             grad_output, grad_input, grad_weight, grad_bias
         )
-        return (grad_input, grad_weight, None, grad_bias, None, None, None)+        return (grad_input, grad_weight, None, grad_bias, None, None, None, None)