import operator
from typing import Optional

import torch
import triton
import triton.language as tl

<<<<<<< HEAD
from liger_kernel.ops.utils import compare_version, element_mul_kernel

if compare_version("triton", operator.ge, "3.0.0"):
    try:
        # typical import path with dispatch available
        from triton.language.extra.libdevice import tanh
    except ModuleNotFoundError:
        # for working with NGC containers
        from triton.language.extra.cuda.libdevice import tanh
else:
    from triton.language.math import tanh
=======
from liger_kernel.ops.utils import element_mul_kernel, is_hip

_TRUE = tl.constexpr(1)
_FALSE = tl.constexpr(0)
>>>>>>> 280cb813


@triton.jit
def liger_cross_entropy_kernel(
    X_ptr,
    X_stride,
    Y_ptr,
    Y_stride,
    loss_ptr,
    z_loss_ptr,
    loss_stride,
    n_cols,
    n_non_ignore,
    ignore_index,
    lse_square_scale: tl.constexpr,
    label_smoothing: tl.constexpr,
    reduction: tl.constexpr,  # set it as constexpr since reduction is always known at compile time
<<<<<<< HEAD
    softcap,
=======
    RETURN_Z_LOSS: tl.constexpr,
>>>>>>> 280cb813
    BLOCK_SIZE: tl.constexpr,
    HAS_SOFTCAPPING: tl.constexpr,
):
    """
    This kernel computes both cross entropy loss and the gradient of the input.
    We only consider hard label + mean reduction for now. Please refer to https://pytorch.org/docs/stable/generated/torch.nn.CrossEntropyLoss.html for the math.

    Parameters:
    X_ptr: Pointer to input tensor.
    X_stride (int): The stride of the input tensor.
    Y_ptr: Pointer to target tensor.
    Y_stride (int): The stride of the target tensor.
    loss_ptr: Pointer to tensor to store the loss.
    z_loss_ptr: Pointer to tensor to store the z loss. No operation if RETURN_Z_LOSS is 0.
    loss_stride (int): The stride of the loss tensor.
    n_cols (int): The number of columns in the input tensor.
    n_non_ignore (int): The number of non-ignored elements in the batch.
    ignore_index (int): The index to ignore in the target.
    label_smoothing (float): The amount of smoothing when computing the loss, where 0.0 means no smoothing.
    lse_square_scale (float): The scaler of (logsumexp(_input)) ^ 2 adding to the loss for the stability of training.
    RETURN_Z_LOSS (int): The boolean value to decide whether storing z loss to z_loss_ptr or not. It must be 0 or 1.
    reduction (str): The string for the reduction to apply
    softcap (float): The upper threshold for scaling logits to the range (-softcap, +softcap).
    BLOCK_SIZE (int): The block size for Triton operations.
    HAS_SOFTCAPPING (bool): The boolean value to determine whether applying soft-capping or not.
    """

    # https://github.com/triton-lang/triton/issues/1058
    # If B*T*V is too large, program_id * stride will overflow out of int32, so we convert to int64
    program_id = tl.program_id(0).to(tl.int64)

    # 1. Load Y_ptr first because if the target is ignore_index, we can return right away
    Y_ptr += program_id * Y_stride
    y = tl.load(Y_ptr)

    # 2. locate the start index
    X_ptr += program_id * X_stride

    if y == ignore_index:
        # set all X_ptr as 0
        for i in range(0, n_cols, BLOCK_SIZE):
            X_offsets = i + tl.arange(0, BLOCK_SIZE)
            tl.store(X_ptr + X_offsets, 0.0, mask=X_offsets < n_cols)
        return

    loss_ptr += program_id * loss_stride
    z_loss_ptr += program_id * loss_stride

    # Online softmax: 2 loads + 1 store (compared with 3 loads + 1 store for the safe softmax)
    # Refer to Algorithm 3 in the paper: https://arxiv.org/pdf/1805.02867

    # 3. [Online softmax] first pass: find max + sum
    m = float("-inf")  # m is the max value. use the notation from the paper
    d = 0.0  # d is the sum. use the notation from the paper
    ori_X_y = tl.load(
        X_ptr + y
    )  # we need to store the original value of X_y for the loss calculation
    if HAS_SOFTCAPPING:
        ori_X_y = softcap * tanh(ori_X_y / softcap)

    # Label smoothing is a general case of normal cross entropy
    # See the full derivation at https://github.com/linkedin/Liger-Kernel/pull/198#issue-2503665310
    scaled_x_sum = 0.0
    eps = label_smoothing / n_cols

    for i in range(0, n_cols, BLOCK_SIZE):
        X_offsets = i + tl.arange(0, BLOCK_SIZE)
        X_block = tl.load(
            X_ptr + X_offsets, mask=X_offsets < n_cols, other=float("-inf")
        )
        if HAS_SOFTCAPPING:
            X_block = softcap * tanh(X_block / softcap)
        block_max = tl.max(X_block)
        if label_smoothing > 0:
            # scale X beforehand to avoid overflow
            scaled_x_sum += tl.sum(tl.where(X_offsets < n_cols, -eps * X_block, 0.0))
        m_new = tl.maximum(m, block_max)
        d = d * tl.exp(m - m_new) + tl.sum(tl.exp(X_block - m_new))
        m = m_new

    # log (sum(e^(X_i))) = log (sum(e ^ (max(X) * e ^ (X_i - max(X)))))
    #                    = log (e^(max(X)) * sum(e ^ (X_i - max(X))))
    #                    = max(X) + log (sum(e ^ (X_i - max(X)))) = m + log d
    lse = m + tl.log(d)

    # 4. [Online Softmax] Second pass: compute gradients
    # For 'mean' reduction, gradients are normalized by number of non-ignored elements (N)
    # dx_y = (softmax(x_y) - 1) / N
    # dx_i = softmax(x_i) / N, i != y
    # For label smoothing:
    # dx_i = (softmax(x_i) - label_smoothing / V) / N, V = n_cols, i != y
    # dx_y = (softmax(x_y) - label_smoothing / V - (1 - label_smoothing)) / N
    #      = dx_i - (1 - label_smoothing) / N
    # With Z loss:
    # dx_i = ((1 + 2 * lse_square_scale * lse) * softmax(x_i) - label_smoothing / V) / N, i != y
    # dx_y = dx_i - (1 - label_smoothing) / N
    # For 'sum' reduction, no normalization is applied:
    # dx_y = softmax(x_y) - 1
    # dx_i = softmax(x_i), for i ≠ y

    for i in range(0, n_cols, BLOCK_SIZE):
        X_offsets = i + tl.arange(0, BLOCK_SIZE)
        X_block = tl.load(
            X_ptr + X_offsets, mask=X_offsets < n_cols, other=float("-inf")
        )
<<<<<<< HEAD
        if HAS_SOFTCAPPING:
            intermediate = tanh(X_block / softcap)
            X_block = softcap * intermediate

        if reduction == "mean":
            X_block = tl.where(
                X_offsets != y,
                (tl.exp(X_block - m) / d - eps) / (n_non_ignore),
                (tl.exp(X_block - m) / d - eps - (1 - label_smoothing))
                / (n_non_ignore),
            )

        else:
            X_block = tl.where(
                X_offsets != y,
                (tl.exp(X_block - m) / d - eps),
                (tl.exp(X_block - m) / d - eps - (1 - label_smoothing)),
            )

        if HAS_SOFTCAPPING:
            X_block = X_block * (1 - intermediate * intermediate)
=======
        # softmax(x_i)
        X_block = tl.exp(X_block - m) / d
        # derivative of z-loss: 2 * lse_square_scale * lse * softmax(x_i)
        X_block += 2 * lse_square_scale * lse * X_block
        # smoothing term
        X_block += -eps
        # reduction scale
        if reduction == "mean":
            X_block = X_block / (n_non_ignore)
>>>>>>> 280cb813

        tl.store(X_ptr + X_offsets, X_block, mask=X_offsets < n_cols)

    # We need tl.debug_barrier() to ensure the new result of X_ptr is written as mentioned in
    # https://github.com/triton-lang/triton/blob/ba42a5c68fd0505f8c42f4202d53be0f8d9a5fe0/python/triton/ops/cross_entropy.py#L34
    tl.debug_barrier()

    # 5. Calculate the loss

    # loss = log (softmax(X_y)) = log ((e ^ (X_y - max(X)) / sum(e ^ (X - max(X))))
    #      = (X_y - max(X)) - log(sum(e ^ (X - max(X))))
    #      = X_y - m - log d = X_y - lse
    # sum(e ^ (X - max(X))) must >= 1 because the max term is e ^ 0 = 1
    # So we can safely calculate log (softmax(X_y)) without overflow
    loss = lse - ori_X_y

    # Original loss = H(q, p),  with label smoothing regularization = H(q', p) and (label_smoothing / V) = eps
    # H(q', p) = (1 - label_smoothing) * H(q, p) + label_smoothing * H(u, p)
    #          = (1 - label_smoothing) * H(q, p) + eps * sum(logsoftmax(x_i))
    # By using m (global max of xi) and d (sum of e^(xi-m)), we can simplify as:
    #          = (1 - label_smoothing) * H(q, p) + (sum(-eps * x_i) + label_smoothing * (m + logd))
    # Refer to H(q', p) in section 7 of the paper: https://arxiv.org/pdf/1512.00567
    # pytorch: https://github.com/pytorch/pytorch/blob/2981534f54d49fa3a9755c9b0855e7929c2527f0/aten/src/ATen/native/LossNLL.cpp#L516
    # See full derivation at https://github.com/linkedin/Liger-Kernel/pull/198#issuecomment-2333753087
    if label_smoothing > 0:
        smooth_loss = scaled_x_sum + label_smoothing * lse
        loss = loss * (1 - label_smoothing) + smooth_loss

    # An auxiliary loss, z_loss
    # Refer to Page14 Loss function section in the paper PaLM: https://www.jmlr.org/papers/v24/22-1144.html
    z_loss = lse_square_scale * lse * lse
    loss += z_loss
    # Normalize the loss by the number of non-ignored elements if reduction is "mean"
    if reduction == "mean":
        z_loss = z_loss / n_non_ignore
        loss = loss / n_non_ignore

    tl.store(loss_ptr, loss)
<<<<<<< HEAD
=======
    if RETURN_Z_LOSS == _TRUE:
        tl.store(z_loss_ptr, z_loss)
    tl.store(X_ptr + y, X_y)
>>>>>>> 280cb813


# The hard limit of TRITON_MAX_TENSOR_NUMEL is 1048576 https://github.com/triton-lang/triton/blob/ba42a5c68fd0505f8c42f4202d53be0f8d9a5fe0/python/triton/language/core.py#L19
# However, setting limit as 65536 as in LayerNorm tutorial is faster because of less register spilling
# The optimal maximum block size depends on your hardware, your kernel, and your dtype
MAX_FUSED_SIZE = 65536 // 2  # the best size we found by manually tuning


<<<<<<< HEAD
def cross_entropy_forward(
    _input, target, ignore_index, label_smoothing, reduction, softcap
):
=======
_bool_to_return_z_loss = {
    True: _TRUE.value,
    False: _FALSE.value,
}


def cross_entropy_forward(
    _input,
    target,
    ignore_index,
    lse_square_scale,
    label_smoothing,
    reduction,
    return_z_loss,
):
    if not isinstance(return_z_loss, int):
        assert (
            return_z_loss in _bool_to_return_z_loss
        ), f"return_z_loss must be True or False. Got: {return_z_loss}"
        return_z_loss = _bool_to_return_z_loss[return_z_loss]
    else:
        assert (
            return_z_loss in _bool_to_return_z_loss
        ), f"return_z_loss must be True or False. Got: {return_z_loss}"

>>>>>>> 280cb813
    BT, V = _input.shape
    n_rows = BT

    BLOCK_SIZE = min(MAX_FUSED_SIZE, triton.next_power_of_2(V))

    # unreduced loss
    loss_1d = torch.zeros(n_rows, dtype=_input.dtype, device=_input.device)
    if return_z_loss == _TRUE.value:
        z_loss_1d = torch.zeros(n_rows, dtype=_input.dtype, device=_input.device)
    else:
        z_loss_1d = loss_1d  # dummy ptr when return_z_loss == False

    n_non_ignore = (target != ignore_index).sum().item()

    # ensure _input and target are contiguous in the last dimension
    if _input.stride(-1) != 1:
        _input = _input.contiguous()
    if target.stride(-1) != 1:
        target = target.contiguous()

    # Here we use a trick to store X_ptr gradient in X_ptr so we can save memory
    liger_cross_entropy_kernel[(n_rows,)](
        X_ptr=_input,
        X_stride=_input.stride(-2),
        Y_ptr=target,
        Y_stride=target.stride(-1),  # always 1
        loss_ptr=loss_1d,
        z_loss_ptr=z_loss_1d,
        loss_stride=loss_1d.stride(-1),  # always 1
        n_cols=V,
        n_non_ignore=n_non_ignore,
        ignore_index=ignore_index,
        lse_square_scale=lse_square_scale,
        label_smoothing=label_smoothing,
        reduction=reduction,
<<<<<<< HEAD
        softcap=softcap if softcap is not None else 0.0,
=======
        RETURN_Z_LOSS=return_z_loss,
>>>>>>> 280cb813
        BLOCK_SIZE=BLOCK_SIZE,
        HAS_SOFTCAPPING=True if softcap is not None else False,
        # TODO: 32 seems to give the best performance
        # Performance is quite sensitive to num_warps
        num_warps=32 if not is_hip() else 16,
    )

    loss = torch.sum(loss_1d)
    if return_z_loss == _TRUE.value:
        z_loss = torch.sum(z_loss_1d)
    else:
        z_loss = None

    return loss, z_loss, _input


def cross_entropy_backward(_input, grad_output):
    # If cross entropy is the last layer, grad_output is 1.0. Skip the mul to save time
    if torch.equal(grad_output, torch.tensor(1.0, device=grad_output.device)):
        pass

    # We use a Triton kernel instead of a PyTorch operation because modifying inputs in-place
    # for gradient storage and backward multiple times causes anomalies with PyTorch but not with Triton.
    else:
        BT, V = _input.shape
        n_rows = BT
        BLOCK_SIZE = min(MAX_FUSED_SIZE, triton.next_power_of_2(V))

        element_mul_kernel[(n_rows,)](
            _input,
            _input.stride(-2),
            grad_output,
            V,
            BLOCK_SIZE=BLOCK_SIZE,
            num_warps=32 if not is_hip() else 16,
        )

    return _input


class LigerCrossEntropyFunction(torch.autograd.Function):
    """
    This class implements a custom autograd function for the Liger Cross Entropy loss.
    It overrides the forward and backward methods of the torch.autograd.Function class.
    """

    @staticmethod
    def forward(
        ctx,
<<<<<<< HEAD
        _input: torch.Tensor,
        target: torch.Tensor,
        ignore_index: int = -100,
        label_smoothing: float = 0.0,
        reduction: str = "mean",
        softcap: Optional[float] = None,
=======
        _input,
        target,
        ignore_index=-100,
        lse_square_scale=0.0,
        label_smoothing=0.0,
        reduction="mean",
        return_z_loss=False,
>>>>>>> 280cb813
    ):
        """
        The forward pass of the Liger Cross Entropy loss.

        Parameters:
        ctx : The context object.
        _input (tensor): The input tensor of shape (BT, V) where B is batch size, T is sequence length, V is vocab size.
        target (tensor): The target tensor of shape (BT) where each value is in [0, V-1].
        ignore_index (int): The index to ignore in the target.
        lse_square_scale (float): The scaler of (logsumexp(_input)) ^ 2 adding to the loss for the stability of training.
        label_smoothing (float): The amount of smoothing when computing the loss, where 0.0 means no smoothing.
        reduction (str): The reduction to apply to the output: "none" | "mean | "sum".
<<<<<<< HEAD
        softcap (Optional[float]): The upper threshold for scaling logits to the range (-softcap, +softcap).
=======
        return_z_loss (bool): When `return_z_loss` is `True`, returns (loss, z_loss) instead of (loss, None). Default: `False`
>>>>>>> 280cb813

        Returns:
        tuple: A tuple with the compouted losses with respect to loss and z loss. The elements are tensors or None.
        """
<<<<<<< HEAD
        loss, _input = cross_entropy_forward(
            _input, target, ignore_index, label_smoothing, reduction, softcap
=======
        loss, z_loss, _input = cross_entropy_forward(
            _input,
            target,
            ignore_index,
            lse_square_scale,
            label_smoothing,
            reduction,
            return_z_loss,
>>>>>>> 280cb813
        )
        # TODO: investigation
        # If we don't detach the _input tensor, the memory will double
        # Not sure why but seems that there will be a time both grad and value exist but in different location
        ctx.save_for_backward(_input.detach())
        ctx.return_z_loss = return_z_loss

        return loss, z_loss

    @staticmethod
    def backward(ctx, grad_output, grad_ouput2):
        """
        The backward pass of the Liger Cross Entropy loss.

        Parameters:
        ctx : The context object with saved tensors.
        grad_output (tensor): The tensor containing the gradient of the loss with respect to the output.
        grad_output2 (tenosr): No use.
        Returns:
        tuple: A tuple with the gradients with respect to the inputs. The elements are tensors or None.
        """
        if ctx.return_z_loss:
            del grad_ouput2  # z_loss is only for logging

        (_input,) = ctx.saved_tensors
        _input = cross_entropy_backward(_input, grad_output)
        return (
            _input,
            None,
            None,
            None,
            None,
            None,
<<<<<<< HEAD
=======
            None,
>>>>>>> 280cb813
        )<|MERGE_RESOLUTION|>--- conflicted
+++ resolved
@@ -5,8 +5,7 @@
 import triton
 import triton.language as tl
 
-<<<<<<< HEAD
-from liger_kernel.ops.utils import compare_version, element_mul_kernel
+from liger_kernel.ops.utils import compare_version, element_mul_kernel, is_hip
 
 if compare_version("triton", operator.ge, "3.0.0"):
     try:
@@ -17,12 +16,9 @@
         from triton.language.extra.cuda.libdevice import tanh
 else:
     from triton.language.math import tanh
-=======
-from liger_kernel.ops.utils import element_mul_kernel, is_hip
 
 _TRUE = tl.constexpr(1)
 _FALSE = tl.constexpr(0)
->>>>>>> 280cb813
 
 
 @triton.jit
@@ -40,11 +36,8 @@
     lse_square_scale: tl.constexpr,
     label_smoothing: tl.constexpr,
     reduction: tl.constexpr,  # set it as constexpr since reduction is always known at compile time
-<<<<<<< HEAD
     softcap,
-=======
     RETURN_Z_LOSS: tl.constexpr,
->>>>>>> 280cb813
     BLOCK_SIZE: tl.constexpr,
     HAS_SOFTCAPPING: tl.constexpr,
 ):
@@ -150,39 +143,24 @@
         X_block = tl.load(
             X_ptr + X_offsets, mask=X_offsets < n_cols, other=float("-inf")
         )
-<<<<<<< HEAD
         if HAS_SOFTCAPPING:
             intermediate = tanh(X_block / softcap)
             X_block = softcap * intermediate
-
-        if reduction == "mean":
-            X_block = tl.where(
-                X_offsets != y,
-                (tl.exp(X_block - m) / d - eps) / (n_non_ignore),
-                (tl.exp(X_block - m) / d - eps - (1 - label_smoothing))
-                / (n_non_ignore),
-            )
-
-        else:
-            X_block = tl.where(
-                X_offsets != y,
-                (tl.exp(X_block - m) / d - eps),
-                (tl.exp(X_block - m) / d - eps - (1 - label_smoothing)),
-            )
-
-        if HAS_SOFTCAPPING:
-            X_block = X_block * (1 - intermediate * intermediate)
-=======
         # softmax(x_i)
         X_block = tl.exp(X_block - m) / d
         # derivative of z-loss: 2 * lse_square_scale * lse * softmax(x_i)
         X_block += 2 * lse_square_scale * lse * X_block
         # smoothing term
         X_block += -eps
+        # special handle dx_y
+        X_block = tl.where(X_offsets != y, X_block, X_block - (1 - label_smoothing))
         # reduction scale
         if reduction == "mean":
             X_block = X_block / (n_non_ignore)
->>>>>>> 280cb813
+        # chain rule
+        # d(softcap * tanh(x / softcap)) = (1 - tanh^2(x / softcap))
+        if HAS_SOFTCAPPING:
+            X_block = X_block * (1 - intermediate * intermediate)
 
         tl.store(X_ptr + X_offsets, X_block, mask=X_offsets < n_cols)
 
@@ -221,12 +199,8 @@
         loss = loss / n_non_ignore
 
     tl.store(loss_ptr, loss)
-<<<<<<< HEAD
-=======
     if RETURN_Z_LOSS == _TRUE:
         tl.store(z_loss_ptr, z_loss)
-    tl.store(X_ptr + y, X_y)
->>>>>>> 280cb813
 
 
 # The hard limit of TRITON_MAX_TENSOR_NUMEL is 1048576 https://github.com/triton-lang/triton/blob/ba42a5c68fd0505f8c42f4202d53be0f8d9a5fe0/python/triton/language/core.py#L19
@@ -235,11 +209,6 @@
 MAX_FUSED_SIZE = 65536 // 2  # the best size we found by manually tuning
 
 
-<<<<<<< HEAD
-def cross_entropy_forward(
-    _input, target, ignore_index, label_smoothing, reduction, softcap
-):
-=======
 _bool_to_return_z_loss = {
     True: _TRUE.value,
     False: _FALSE.value,
@@ -253,6 +222,7 @@
     lse_square_scale,
     label_smoothing,
     reduction,
+    softcap,
     return_z_loss,
 ):
     if not isinstance(return_z_loss, int):
@@ -265,7 +235,6 @@
             return_z_loss in _bool_to_return_z_loss
         ), f"return_z_loss must be True or False. Got: {return_z_loss}"
 
->>>>>>> 280cb813
     BT, V = _input.shape
     n_rows = BT
 
@@ -301,11 +270,8 @@
         lse_square_scale=lse_square_scale,
         label_smoothing=label_smoothing,
         reduction=reduction,
-<<<<<<< HEAD
         softcap=softcap if softcap is not None else 0.0,
-=======
         RETURN_Z_LOSS=return_z_loss,
->>>>>>> 280cb813
         BLOCK_SIZE=BLOCK_SIZE,
         HAS_SOFTCAPPING=True if softcap is not None else False,
         # TODO: 32 seems to give the best performance
@@ -355,22 +321,14 @@
     @staticmethod
     def forward(
         ctx,
-<<<<<<< HEAD
         _input: torch.Tensor,
         target: torch.Tensor,
         ignore_index: int = -100,
+        lse_square_scale: float = 0.0,
         label_smoothing: float = 0.0,
         reduction: str = "mean",
         softcap: Optional[float] = None,
-=======
-        _input,
-        target,
-        ignore_index=-100,
-        lse_square_scale=0.0,
-        label_smoothing=0.0,
-        reduction="mean",
-        return_z_loss=False,
->>>>>>> 280cb813
+        return_z_loss: bool = False,
     ):
         """
         The forward pass of the Liger Cross Entropy loss.
@@ -383,19 +341,12 @@
         lse_square_scale (float): The scaler of (logsumexp(_input)) ^ 2 adding to the loss for the stability of training.
         label_smoothing (float): The amount of smoothing when computing the loss, where 0.0 means no smoothing.
         reduction (str): The reduction to apply to the output: "none" | "mean | "sum".
-<<<<<<< HEAD
         softcap (Optional[float]): The upper threshold for scaling logits to the range (-softcap, +softcap).
-=======
         return_z_loss (bool): When `return_z_loss` is `True`, returns (loss, z_loss) instead of (loss, None). Default: `False`
->>>>>>> 280cb813
 
         Returns:
         tuple: A tuple with the compouted losses with respect to loss and z loss. The elements are tensors or None.
         """
-<<<<<<< HEAD
-        loss, _input = cross_entropy_forward(
-            _input, target, ignore_index, label_smoothing, reduction, softcap
-=======
         loss, z_loss, _input = cross_entropy_forward(
             _input,
             target,
@@ -403,8 +354,8 @@
             lse_square_scale,
             label_smoothing,
             reduction,
+            softcap,
             return_z_loss,
->>>>>>> 280cb813
         )
         # TODO: investigation
         # If we don't detach the _input tensor, the memory will double
@@ -438,8 +389,6 @@
             None,
             None,
             None,
-<<<<<<< HEAD
-=======
-            None,
->>>>>>> 280cb813
+            None,
+            None,
         )