--- conflicted
+++ resolved
@@ -1,50 +1,28 @@
-<<<<<<< HEAD
 from typing import Optional
 
 import torch
-=======
-import torch.nn as nn
->>>>>>> 280cb813
 
 from liger_kernel.ops.cross_entropy import LigerCrossEntropyFunction
 
 
-<<<<<<< HEAD
 class LigerCrossEntropyLoss(torch.nn.Module):
     def __init__(
         self,
         ignore_index: int = -100,
+        lse_square_scale: float = 0.0,
         label_smoothing: float = 0.0,
         reduction: str = "mean",
         softcap: Optional[float] = None,
+        return_z_loss: bool = False,
     ):
         super().__init__()
         assert (label_smoothing >= 0) and (
             label_smoothing <= 1
         ), f"label_smoothing must be between 0.0 and 1.0. Got: {label_smoothing}"
+        assert (label_smoothing >= 0) and (
+            label_smoothing <= 1
+        ), f"label_smoothing must be between 0.0 and 1.0. Got: {label_smoothing}"
         assert reduction in {
-=======
-class LigerCrossEntropyLoss(nn.Module):
-    def __init__(
-        self,
-        ignore_index=-100,
-        lse_square_scale=0.0,
-        label_smoothing=0.0,
-        reduction="mean",
-        return_z_loss=False,
-    ):
-        super().__init__()
-        self.ignore_index = ignore_index
-        self.lse_square_scale = lse_square_scale
-        self.label_smoothing = label_smoothing
-        self.reduction = reduction
-        self.return_z_loss = return_z_loss
-
-        assert (self.label_smoothing >= 0) and (
-            self.label_smoothing <= 1
-        ), f"label_smoothing must be between 0.0 and 1.0. Got: {self.label_smoothing}"
-        assert self.reduction in {
->>>>>>> 280cb813
             "mean",
             "sum",
             "none",
@@ -53,22 +31,13 @@
             softcap is None or softcap > 0
         ), f"softcap must greater than 0.0 or None. Got: {softcap}"
         self.ignore_index = ignore_index
+        self.lse_square_scale = lse_square_scale
         self.label_smoothing = label_smoothing
         self.reduction = reduction
         self.softcap = softcap
+        self.return_z_loss = return_z_loss
 
-<<<<<<< HEAD
     def forward(self, _input: torch.Tensor, target: torch.Tensor):
-        return LigerCrossEntropyFunction.apply(
-            _input,
-            target,
-            self.ignore_index,
-            self.label_smoothing,
-            self.reduction,
-            self.softcap,
-        )
-=======
-    def forward(self, _input, target):
         loss, z_loss = LigerCrossEntropyFunction.apply(
             _input,
             target,
@@ -76,9 +45,9 @@
             self.lse_square_scale,
             self.label_smoothing,
             self.reduction,
+            self.softcap,
             self.return_z_loss,
         )
         if not self.return_z_loss:
             return loss
-        return loss, z_loss
->>>>>>> 280cb813
+        return loss, z_loss