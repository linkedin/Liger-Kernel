--- conflicted
+++ resolved
@@ -25,12 +25,8 @@
     output_router_logits: Optional[bool] = None,
     cache_position: Optional[torch.LongTensor] = None,
     logits_to_keep: Union[int, torch.Tensor] = 0,
-<<<<<<< HEAD
+    skip_logits: Optional[bool] = None,
     **kwargs,
-=======
-    skip_logits: Optional[bool] = None,
-    **loss_kwargs,
->>>>>>> ba50f47b
 ) -> MoeCausalLMOutputWithPast:
     r"""
         labels (`torch.LongTensor` of shape `(batch_size, sequence_length)`, *optional*):
