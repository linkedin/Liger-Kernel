import logging

from typing import Optional
from typing import Tuple
from typing import Union

import torch

from torch.nn import CrossEntropyLoss
from transformers.cache_utils import HybridCache
from transformers.modeling_outputs import CausalLMOutputWithPast
from transformers.utils.deprecation import deprecate_kwarg

from liger_kernel.transformers.fused_linear_cross_entropy import LigerFusedLinearCrossEntropyLoss
from liger_kernel.transformers.model.loss_utils import LigerForCausalLMLoss

logger = logging.getLogger(__name__)


def lce_forward_deprecated(
    self,
    input_ids: torch.LongTensor = None,
    attention_mask: Optional[torch.Tensor] = None,
    position_ids: Optional[torch.LongTensor] = None,
    past_key_values: Optional[HybridCache] = None,
    inputs_embeds: Optional[torch.FloatTensor] = None,
    labels: Optional[torch.LongTensor] = None,
    use_cache: Optional[bool] = None,
    output_attentions: Optional[bool] = None,
    output_hidden_states: Optional[bool] = None,
    return_dict: Optional[bool] = None,
    cache_position: Optional[torch.LongTensor] = None,
) -> Union[Tuple, CausalLMOutputWithPast]:
    r"""
    Args:
        labels (`torch.LongTensor` of shape `(batch_size, sequence_length)`, *optional*):
            Labels for computing the masked language modeling loss. Indices should either be in `[0, ...,
            config.vocab_size]` or -100 (see `input_ids` docstring). Tokens with indices set to `-100` are ignored
            (masked), the loss is only computed for the tokens with labels in `[0, ..., config.vocab_size]`.

    Returns:

    Example:

    ```python
    >>> from transformers import AutoTokenizer, GemmaForCausalLM
    >>> model = GemmaForCausalLM.from_pretrained("google/gemma-2-9b")
    >>> tokenizer = AutoTokenizer.from_pretrained("google/gemma-2-9b")
    >>> prompt = "What is your favorite condiment?"
    >>> inputs = tokenizer(prompt, return_tensors="pt")
    >>> # Generate
    >>> generate_ids = model.generate(inputs.input_ids, max_length=30)
    >>> tokenizer.batch_decode(generate_ids, skip_special_tokens=True, clean_up_tokenization_spaces=False)[0]
    "What is your favorite condiment?"
    ```"""

    if self.training and self.config._attn_implementation != "eager":
        logger.warning_once(
            "It is strongly recommended to train Gemma2 models with the `eager` attention implementation "
            f"instead of `{self.config._attn_implementation}`. Use `eager` with `AutoModelForCausalLM.from_pretrained('<path-to-checkpoint>', attn_implementation='eager')`."
        )
    output_attentions = output_attentions if output_attentions is not None else self.config.output_attentions
    output_hidden_states = (
        output_hidden_states if output_hidden_states is not None else self.config.output_hidden_states
    )
    return_dict = return_dict if return_dict is not None else self.config.use_return_dict
    # decoder outputs consists of (dec_features, layer_state, dec_hidden, dec_attn)
    outputs = self.model(
        input_ids=input_ids,
        attention_mask=attention_mask,
        position_ids=position_ids,
        past_key_values=past_key_values,
        inputs_embeds=inputs_embeds,
        use_cache=use_cache,
        output_attentions=output_attentions,
        output_hidden_states=output_hidden_states,
        return_dict=return_dict,
        cache_position=cache_position,
    )

    hidden_states = outputs[0]

    loss = None
    logits = None

    if self.training and (labels is not None):
        shift_hidden_states = hidden_states[..., :-1, :].contiguous()
        shift_labels = labels[..., 1:].contiguous()

        # flatten

        shift_hidden_states = shift_hidden_states.view(-1, self.config.hidden_size)
        shift_labels = shift_labels.view(-1)

        lce = LigerFusedLinearCrossEntropyLoss(softcap=self.config.final_logit_softcapping)
        loss = lce(self.lm_head.weight, shift_hidden_states, shift_labels)

    else:
        # Only compute necessary logits, and do not upcast them to float if we are not computing the loss
        logits = self.lm_head(hidden_states)
        if self.config.final_logit_softcapping is not None:
            logits = logits / self.config.final_logit_softcapping
            logits = torch.tanh(logits)
            logits = logits * self.config.final_logit_softcapping

        loss = None
        if labels is not None:
            # Upcast to float if we need to compute the loss to avoid potential precision issues
            logits = logits.float()
            # Shift so that tokens < n predict n
            shift_logits = logits[..., :-1, :].contiguous()
            shift_labels = labels[..., 1:].contiguous()
            # Flatten the tokens
            loss_fct = CrossEntropyLoss()
            shift_logits = shift_logits.view(-1, self.config.vocab_size)
            shift_labels = shift_labels.view(-1)
            # Enable model parallelism
            shift_labels = shift_labels.to(shift_logits.device)
            loss = loss_fct(shift_logits, shift_labels)

    if not return_dict:
        output = (logits,) + outputs[1:]
        return (loss,) + output if loss is not None else output

    return CausalLMOutputWithPast(
        loss=loss,
        logits=logits,
        past_key_values=outputs.past_key_values,
        hidden_states=outputs.hidden_states,
        attentions=outputs.attentions,
    )


@deprecate_kwarg("num_logits_to_keep", version="4.50", new_name="logits_to_keep")
def lce_forward(
    self,
    input_ids: torch.LongTensor = None,
    attention_mask: Optional[torch.Tensor] = None,
    position_ids: Optional[torch.LongTensor] = None,
    past_key_values: Optional[HybridCache] = None,
    inputs_embeds: Optional[torch.FloatTensor] = None,
    labels: Optional[torch.LongTensor] = None,
    use_cache: Optional[bool] = None,
    output_attentions: Optional[bool] = None,
    output_hidden_states: Optional[bool] = None,
    return_dict: Optional[bool] = None,
    cache_position: Optional[torch.LongTensor] = None,
    logits_to_keep: Union[int, torch.Tensor] = 0,
<<<<<<< HEAD
    **kwargs,
=======
    skip_logits: Optional[bool] = None,
    **loss_kwargs,
>>>>>>> ba50f47b
) -> Union[Tuple, CausalLMOutputWithPast]:
    r"""
    Args:
        labels (`torch.LongTensor` of shape `(batch_size, sequence_length)`, *optional*):
            Labels for computing the masked language modeling loss. Indices should either be in `[0, ...,
            config.vocab_size]` or -100 (see `input_ids` docstring). Tokens with indices set to `-100` are ignored
            (masked), the loss is only computed for the tokens with labels in `[0, ..., config.vocab_size]`.

        logits_to_keep (`int` or `torch.Tensor`, *optional*):
            If an `int`, compute logits for the last `logits_to_keep` tokens. If `0`, calculate logits for all
            `input_ids` (special case). Only last token logits are needed for generation, and calculating them only for that
            token can save memory, which becomes pretty significant for long sequences or large vocabulary size.
            If a `torch.Tensor`, must be 1D corresponding to the indices to keep in the sequence length dimension.
            This is useful when using packed tensor format (single dimension for batch and sequence length).

    Returns:

    Example:

    ```python
    >>> from transformers import AutoTokenizer, GemmaForCausalLM

    >>> model = GemmaForCausalLM.from_pretrained("google/gemma-2-9b")
    >>> tokenizer = AutoTokenizer.from_pretrained("google/gemma-2-9b")

    >>> prompt = "What is your favorite condiment?"
    >>> inputs = tokenizer(prompt, return_tensors="pt")

    >>> # Generate
    >>> generate_ids = model.generate(inputs.input_ids, max_length=30)
    >>> tokenizer.batch_decode(generate_ids, skip_special_tokens=True, clean_up_tokenization_spaces=False)[0]
    "What is your favorite condiment?"
    ```"""

    if self.training and self.config._attn_implementation != "eager":
        logger.warning_once(
            "It is strongly recommended to train Gemma2 models with the `eager` attention implementation "
            f"instead of `{self.config._attn_implementation}`. Use `eager` with `AutoModelForCausalLM.from_pretrained('<path-to-checkpoint>', attn_implementation='eager')`."
        )
    output_attentions = output_attentions if output_attentions is not None else self.config.output_attentions
    output_hidden_states = (
        output_hidden_states if output_hidden_states is not None else self.config.output_hidden_states
    )
    return_dict = return_dict if return_dict is not None else self.config.use_return_dict
    # decoder outputs consists of (dec_features, layer_state, dec_hidden, dec_attn)
    outputs = self.model(
        input_ids=input_ids,
        attention_mask=attention_mask,
        position_ids=position_ids,
        past_key_values=past_key_values,
        inputs_embeds=inputs_embeds,
        use_cache=use_cache,
        output_attentions=output_attentions,
        output_hidden_states=output_hidden_states,
        return_dict=return_dict,
        cache_position=cache_position,
        **kwargs,
    )

    hidden_states = outputs[0]
    # Only compute necessary logits, and do not upcast them to float if we are not computing the loss
    slice_indices = slice(-logits_to_keep, None) if isinstance(logits_to_keep, int) else logits_to_keep
    kept_hidden_states = hidden_states[:, slice_indices, :]

    shift_labels = kwargs.pop("shift_labels", None)
    logits = None
    loss = None

    if skip_logits and labels is None and shift_labels is None:
        raise ValueError("skip_logits is True, but labels and shift_labels are None")

    if skip_logits is None:
        # By default, if in training mode, don't materialize logits
        skip_logits = self.training and (labels is not None or shift_labels is not None)

    if skip_logits:
        loss = LigerForCausalLMLoss(
            hidden_states=kept_hidden_states,
            lm_head_weight=self.lm_head.weight,
            labels=labels,
            shift_labels=shift_labels,
            hidden_size=self.config.hidden_size,
            final_logit_softcapping=self.config.final_logit_softcapping,
            **kwargs,
        )

    else:
        logits = self.lm_head(kept_hidden_states)
        if self.config.final_logit_softcapping is not None:
            logits = logits / self.config.final_logit_softcapping
            logits = torch.tanh(logits)
            logits = logits * self.config.final_logit_softcapping

        loss = None
        if labels is not None:
            loss = self.loss_function(logits, labels, self.vocab_size, **kwargs)

    if not return_dict:
        output = (logits,) + outputs[1:]
        return (loss,) + output if loss is not None else output

    return CausalLMOutputWithPast(
        loss=loss,
        logits=logits,
        past_key_values=outputs.past_key_values,
        hidden_states=outputs.hidden_states,
        attentions=outputs.attentions,
    )<|MERGE_RESOLUTION|>--- conflicted
+++ resolved
@@ -30,6 +30,7 @@
     output_hidden_states: Optional[bool] = None,
     return_dict: Optional[bool] = None,
     cache_position: Optional[torch.LongTensor] = None,
+    **kwargs,
 ) -> Union[Tuple, CausalLMOutputWithPast]:
     r"""
     Args:
@@ -76,6 +77,7 @@
         output_hidden_states=output_hidden_states,
         return_dict=return_dict,
         cache_position=cache_position,
+        **kwargs,
     )
 
     hidden_states = outputs[0]
@@ -146,12 +148,8 @@
     return_dict: Optional[bool] = None,
     cache_position: Optional[torch.LongTensor] = None,
     logits_to_keep: Union[int, torch.Tensor] = 0,
-<<<<<<< HEAD
+    skip_logits: Optional[bool] = None,
     **kwargs,
-=======
-    skip_logits: Optional[bool] = None,
-    **loss_kwargs,
->>>>>>> ba50f47b
 ) -> Union[Tuple, CausalLMOutputWithPast]:
     r"""
     Args:
