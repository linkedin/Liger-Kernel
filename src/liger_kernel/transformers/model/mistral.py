--- conflicted
+++ resolved
@@ -27,12 +27,8 @@
     return_dict: Optional[bool] = None,
     cache_position: Optional[torch.LongTensor] = None,
     logits_to_keep: Union[int, torch.Tensor] = 0,
-<<<<<<< HEAD
+    skip_logits: Optional[bool] = None,
     **kwargs,
-=======
-    skip_logits: Optional[bool] = None,
-    **loss_kwargs,
->>>>>>> ba50f47b
 ) -> Union[Tuple, CausalLMOutputWithPast]:
     r"""
     Copy paste Mistral's forward but replace torch cross entropy with liger fused linear cross entropy
