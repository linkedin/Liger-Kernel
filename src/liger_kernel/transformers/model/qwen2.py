--- conflicted
+++ resolved
@@ -135,12 +135,8 @@
     return_dict: Optional[bool] = None,
     cache_position: Optional[torch.LongTensor] = None,
     logits_to_keep: Union[int, torch.Tensor] = 0,
-<<<<<<< HEAD
+    skip_logits: Optional[bool] = None,
     **kwargs,
-=======
-    skip_logits: Optional[bool] = None,
-    **loss_kwargs,
->>>>>>> ba50f47b
 ) -> Union[Tuple, CausalLMOutputWithPast]:
     r"""
     Args:
