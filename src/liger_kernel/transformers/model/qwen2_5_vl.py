from typing import List
from typing import Optional
from typing import Tuple
from typing import Union

import torch

from torch.nn import CrossEntropyLoss
from transformers.models.qwen2_5_vl.modeling_qwen2_5_vl import Qwen2_5_VLCausalLMOutputWithPast

from liger_kernel.transformers.model.loss_utils import LigerForCausalLMLoss


def lce_forward(
    self,
    input_ids: torch.LongTensor = None,
    attention_mask: Optional[torch.Tensor] = None,
    position_ids: Optional[torch.LongTensor] = None,
    past_key_values: Optional[List[torch.FloatTensor]] = None,
    inputs_embeds: Optional[torch.FloatTensor] = None,
    labels: Optional[torch.LongTensor] = None,
    use_cache: Optional[bool] = None,
    output_attentions: Optional[bool] = None,
    output_hidden_states: Optional[bool] = None,
    return_dict: Optional[bool] = None,
    pixel_values: Optional[torch.Tensor] = None,
    pixel_values_videos: Optional[torch.FloatTensor] = None,
    image_grid_thw: Optional[torch.LongTensor] = None,
    video_grid_thw: Optional[torch.LongTensor] = None,
    rope_deltas: Optional[torch.LongTensor] = None,
    cache_position: Optional[torch.LongTensor] = None,
    second_per_grid_ts: Optional[torch.Tensor] = None,
<<<<<<< HEAD
    **kwargs,
=======
    skip_logits: Optional[bool] = None,
    **loss_kwargs,
>>>>>>> ba50f47b
) -> Union[Tuple, Qwen2_5_VLCausalLMOutputWithPast]:
    r"""
    Copy paste Qwen2_5_VL's forward but replace torch cross entropy with liger fused linear cross entropy
    Args:
        labels (`torch.LongTensor` of shape `(batch_size, sequence_length)`, *optional*):
            Labels for computing the masked language modeling loss. Indices should either be in `[0, ...,
            config.vocab_size]` or -100 (see `input_ids` docstring). Tokens with indices set to `-100` are ignored
            (masked), the loss is only computed for the tokens with labels in `[0, ..., config.vocab_size]`.

    Returns:

    Example:

    ```python
    >>> from PIL import Image
    >>> import requests
    >>> from transformers import AutoProcessor, Qwen2_5_VLForConditionalGeneration

    >>> model = Qwen2_5_VLForConditionalGeneration.from_pretrained("Qwen/Qwen2.5-VL-7B-Instruct")
    >>> processor = AutoProcessor.from_pretrained("Qwen/Qwen2.5-VL-7B-Instruct")

    >>> messages = [
        {
            "role": "user",
            "content": [
                {"type": "image"},
                {"type": "text", "text": "What is shown in this image?"},
            ],
        },
    ]
    >>> url = "https://www.ilankelman.org/stopsigns/australia.jpg"
    >>> image = Image.open(requests.get(url, stream=True).raw)

    >>> text = processor.apply_chat_template(messages, tokenize=False, add_generation_prompt=True)
    >>> inputs = processor(text=[text], images=[image], vision_infos=[vision_infos])

    >>> # Generate
    >>> generate_ids = model.generate(inputs.input_ids, max_length=30)
    >>> tokenizer.batch_decode(generate_ids, skip_special_tokens=True, clean_up_tokenization_spaces=False)[0]
    "The image shows a street scene with a red stop sign in the foreground. In the background, there is a large red gate with Chinese characters ..."
    ```"""
    output_attentions = output_attentions if output_attentions is not None else self.config.output_attentions
    output_hidden_states = (
        output_hidden_states if output_hidden_states is not None else self.config.output_hidden_states
    )
    return_dict = return_dict if return_dict is not None else self.config.use_return_dict

    if inputs_embeds is None:
        inputs_embeds = self.model.embed_tokens(input_ids)
        if pixel_values is not None:
            pixel_values = pixel_values.type(self.visual.dtype)
            image_embeds = self.visual(pixel_values, grid_thw=image_grid_thw)
            n_image_tokens = (input_ids == self.config.image_token_id).sum().item()
            n_image_features = image_embeds.shape[0]
            if n_image_tokens != n_image_features:
                raise ValueError(
                    f"Image features and image tokens do not match: tokens: {n_image_tokens}, features {n_image_features}"
                )

            mask = input_ids == self.config.image_token_id
            mask_unsqueezed = mask.unsqueeze(-1)
            mask_expanded = mask_unsqueezed.expand_as(inputs_embeds)
            image_mask = mask_expanded.to(inputs_embeds.device)

            image_embeds = image_embeds.to(inputs_embeds.device, inputs_embeds.dtype)
            inputs_embeds = inputs_embeds.masked_scatter(image_mask, image_embeds)

        if pixel_values_videos is not None:
            pixel_values_videos = pixel_values_videos.type(self.visual.dtype)
            video_embeds = self.visual(pixel_values_videos, grid_thw=video_grid_thw)
            n_video_tokens = (input_ids == self.config.video_token_id).sum().item()
            n_video_features = video_embeds.shape[0]
            if n_video_tokens != n_video_features:
                raise ValueError(
                    f"Video features and video tokens do not match: tokens: {n_video_tokens}, features {n_video_features}"
                )

            mask = input_ids == self.config.video_token_id
            mask_unsqueezed = mask.unsqueeze(-1)
            mask_expanded = mask_unsqueezed.expand_as(inputs_embeds)
            video_mask = mask_expanded.to(inputs_embeds.device)

            video_embeds = video_embeds.to(inputs_embeds.device, inputs_embeds.dtype)
            inputs_embeds = inputs_embeds.masked_scatter(video_mask, video_embeds)

        if attention_mask is not None:
            attention_mask = attention_mask.to(inputs_embeds.device)

    # if we get 4D attention mask we cannot calculate rope deltas anymore. TODO @raushan fixme
    if position_ids is None and (attention_mask is None or attention_mask.ndim == 2):
        # calculate RoPE index once per generation in the pre-fill stage only
        if (cache_position is not None and cache_position[0] == 0) or self.rope_deltas is None:
            position_ids, rope_deltas = self.get_rope_index(
                input_ids,
                image_grid_thw,
                video_grid_thw,
                second_per_grid_ts,
                attention_mask,
            )
            self.rope_deltas = rope_deltas
        # then use the prev pre-calculated rope-deltas to get the correct position ids
        else:
            batch_size, seq_length, _ = inputs_embeds.shape
            delta = (cache_position[0] + self.rope_deltas).to(inputs_embeds.device) if cache_position is not None else 0
            position_ids = torch.arange(seq_length, device=inputs_embeds.device)
            position_ids = position_ids.view(1, -1).expand(batch_size, -1)
            if cache_position is not None:  # otherwise `deltas` is an int `0`
                delta = delta.repeat_interleave(batch_size // delta.shape[0], dim=0)
            position_ids = position_ids.add(delta)
            position_ids = position_ids.unsqueeze(0).expand(3, -1, -1)

    outputs = self.model(
        input_ids=None,
        position_ids=position_ids,
        attention_mask=attention_mask,
        past_key_values=past_key_values,
        inputs_embeds=inputs_embeds,
        use_cache=use_cache,
        output_attentions=output_attentions,
        output_hidden_states=output_hidden_states,
        return_dict=return_dict,
        cache_position=cache_position,
        **kwargs,
    )

    hidden_states = outputs[0]

    shift_labels = kwargs.pop("shift_labels", None)
    loss = None
    logits = None

    if skip_logits and labels is None and shift_labels is None:
        raise ValueError("skip_logits is True, but labels and shift_labels are None")

    if skip_logits is None:
        skip_logits = self.training and (labels is not None or shift_labels is not None)

    if skip_logits:
        loss = LigerForCausalLMLoss(
            hidden_states=hidden_states,
            lm_head_weight=self.lm_head.weight,
            labels=labels,
            shift_labels=shift_labels,
            hidden_size=self.config.hidden_size,
            **kwargs,
        )
    else:
        logits = self.lm_head(hidden_states)
        if labels is not None:
            # Upcast to float if we need to compute the loss to avoid potential precision issues
            logits = logits.float()
            # Shift so that tokens < n predict n
            shift_logits = logits[..., :-1, :].contiguous()
            shift_labels = labels[..., 1:].contiguous()
            # Flatten the tokens
            loss_fct = CrossEntropyLoss()
            shift_logits = shift_logits.view(-1, self.config.vocab_size)
            shift_labels = shift_labels.view(-1)
            # Enable model parallelism
            shift_labels = shift_labels.to(shift_logits.device)
            loss = loss_fct(shift_logits, shift_labels)

    if not return_dict:
        output = (logits,) + outputs[1:]
        return (loss,) + output if loss is not None else output

    return Qwen2_5_VLCausalLMOutputWithPast(
        loss=loss,
        logits=logits,
        past_key_values=outputs.past_key_values,
        hidden_states=outputs.hidden_states,
        attentions=outputs.attentions,
        rope_deltas=rope_deltas,
    )<|MERGE_RESOLUTION|>--- conflicted
+++ resolved
@@ -30,12 +30,8 @@
     rope_deltas: Optional[torch.LongTensor] = None,
     cache_position: Optional[torch.LongTensor] = None,
     second_per_grid_ts: Optional[torch.Tensor] = None,
-<<<<<<< HEAD
+    skip_logits: Optional[bool] = None,
     **kwargs,
-=======
-    skip_logits: Optional[bool] = None,
-    **loss_kwargs,
->>>>>>> ba50f47b
 ) -> Union[Tuple, Qwen2_5_VLCausalLMOutputWithPast]:
     r"""
     Copy paste Qwen2_5_VL's forward but replace torch cross entropy with liger fused linear cross entropy
