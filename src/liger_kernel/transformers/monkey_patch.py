import inspect
import logging

from functools import partial
from typing import Callable

import transformers

from packaging import version
from transformers import PreTrainedModel

from liger_kernel.transformers.cross_entropy import LigerCrossEntropyLoss
from liger_kernel.transformers.functional import liger_cross_entropy
from liger_kernel.transformers.geglu import LigerGEGLUMLP
from liger_kernel.transformers.layer_norm import LigerLayerNorm
from liger_kernel.transformers.model.gemma import lce_forward as gemma_lce_forward
from liger_kernel.transformers.model.gemma import lce_forward_deprecated as gemma_lce_forward_deprecated
from liger_kernel.transformers.model.gemma2 import lce_forward as gemma2_lce_forward
from liger_kernel.transformers.model.gemma2 import lce_forward_deprecated as gemma2_lce_forward_deprected
from liger_kernel.transformers.model.llama import lce_forward as llama_lce_forward
from liger_kernel.transformers.model.llama import lce_forward_deprecated as llama_lce_forward_deprecated
from liger_kernel.transformers.model.llava import lce_forward as llava_lce_forward
from liger_kernel.transformers.model.llava import lce_forward_deprecated as llava_lce_forward_deprecated
from liger_kernel.transformers.model.mistral import lce_forward as mistral_lce_forward
from liger_kernel.transformers.model.mixtral import lce_forward as mixtral_lce_forward
from liger_kernel.transformers.model.mixtral import lce_forward_deprecated as mixtral_lce_forward_deprecated
from liger_kernel.transformers.model.phi3 import lce_forward as phi3_lce_forward
from liger_kernel.transformers.model.phi3 import lce_forward_deprecated as phi3_lce_forward_deprecated
from liger_kernel.transformers.model.qwen2 import lce_forward as qwen2_lce_forward
from liger_kernel.transformers.model.qwen2 import lce_forward_deprecated as qwen2_lce_forward_deprecated
from liger_kernel.transformers.qwen2vl_mrope import liger_multimodal_rotary_pos_emb
from liger_kernel.transformers.rms_norm import LigerRMSNorm
from liger_kernel.transformers.rope import liger_rotary_pos_emb
from liger_kernel.transformers.swiglu import LigerBlockSparseTop2MLP
from liger_kernel.transformers.swiglu import LigerPhi3SwiGLUMLP
from liger_kernel.transformers.swiglu import LigerSwiGLUMLP

try:
    import peft

    PEFT_AVAILABLE = True
except ImportError:
    PEFT_AVAILABLE = False

transformer_version = version.parse(transformers.__version__)

logger = logging.getLogger(__name__)
SUPPORTED_TRANSFORMER_VERSION = "4.46.1"
TRANSFORMER_DEPRECATION_WARNING = "Support for transformers versions < 4.46.1 will soon be discontinued due to issues with incorrect gradient accumulation. \n Please consider upgrading to avoid potential issues. See details: https://github.com/huggingface/transformers/pull/34191"


def _bind_method_to_module(module, method_name: str, new_method: Callable):
    # Binds a new method to a module instance so that self is passed as the first argument
    module.__dict__[method_name] = new_method.__get__(module, module.__class__)


def _patch_rms_norm_module(module, offset=0.0, eps=1e-6, casting_mode="llama", in_place=True):
    # Check if the module is a PEFT ModulesToSaveWrapper
    # If it is, we need to patch the modules_to_save.default and original_modules
    if PEFT_AVAILABLE and isinstance(module, peft.utils.other.ModulesToSaveWrapper):
        module.modules_to_save.default.offset = offset
        module.modules_to_save.default.casting_mode = casting_mode
        module.modules_to_save.default.variance_epsilon = (
            getattr(module, "variance_epsilon", None) or getattr(module, "eps", None) or eps
        )
        module.modules_to_save.default.in_place = in_place
        module.original_module.offset = offset
        module.original_module.casting_mode = casting_mode
        module.original_module.variance_epsilon = (
            getattr(module, "variance_epsilon", None) or getattr(module, "eps", None) or eps
        )
        module.original_module.in_place = in_place
        _bind_method_to_module(module.modules_to_save.default, "forward", LigerRMSNorm.forward)
        _bind_method_to_module(module.modules_to_save.default, "extra_repr", LigerRMSNorm.extra_repr)
        _bind_method_to_module(module.original_module, "forward", LigerRMSNorm.forward)
        _bind_method_to_module(module.original_module, "extra_repr", LigerRMSNorm.extra_repr)
        module.modules_to_save.default.__class__.__name__ = LigerRMSNorm.__name__
        module.original_module.__class__.__name__ = LigerRMSNorm.__name__
    else:
        module.offset = offset
        module.casting_mode = casting_mode
        module.variance_epsilon = getattr(module, "variance_epsilon", None) or getattr(module, "eps", None) or eps
        module.in_place = in_place
        _bind_method_to_module(module, "forward", LigerRMSNorm.forward)
        _bind_method_to_module(module, "extra_repr", LigerRMSNorm.extra_repr)
        module.__class__.__name__ = LigerRMSNorm.__name__


def _patch_layer_norm_module(module, eps=1e-6):
    # Check if the module is a PEFT ModulesToSaveWrapper
    # If it is, we need to patch the modules_to_save.default and original_modules
    if PEFT_AVAILABLE and isinstance(module, peft.utils.other.ModulesToSaveWrapper):
        module.hidden_size = module.normalized_shape
        _bind_method_to_module(module, "forward", LigerLayerNorm.forward)
        _bind_method_to_module(module, "extra_repr", LigerLayerNorm.extra_repr)
        module.modules_to_save.default.variance_epsilon = (
            getattr(module, "variance_epsilon", None) or getattr(module, "eps", None) or eps
        )
        module.original_module.hidden_size = getattr(module, "hidden_size", None) or getattr(
            module, "normalized_shape", None
        )
        module.original_module.variance_epsilon = (
            getattr(module, "variance_epsilon", None) or getattr(module, "eps", None) or eps
        )
        module.original_module.hidden_size = getattr(module, "hidden_size", None) or getattr(
            module, "normalized_shape", None
        )
        _bind_method_to_module(module.modules_to_save.default, "forward", LigerRMSNorm.forward)
        _bind_method_to_module(module.modules_to_save.default, "extra_repr", LigerRMSNorm.extra_repr)
        _bind_method_to_module(module.original_module, "forward", LigerRMSNorm.forward)
        _bind_method_to_module(module.original_module, "extra_repr", LigerRMSNorm.extra_repr)
        module.modules_to_save.default.__class__.__name__ = LigerLayerNorm.__name__
        module.original_module.__class__.__name__ = LigerLayerNorm.__name__
    else:
        module.variance_epsilon = getattr(module, "variance_epsilon", None) or getattr(module, "eps", None) or eps
        module.hidden_size = getattr(module, "hidden_size", None) or getattr(module, "normalized_shape", None)
        _bind_method_to_module(module, "forward", LigerLayerNorm.forward)
        _bind_method_to_module(module, "extra_repr", LigerLayerNorm.extra_repr)
        module.__class__.__name__ = LigerLayerNorm.__name__


def _patch_swiglu_module(module, liger_module):
    _bind_method_to_module(module, "forward", liger_module.forward)
    module.__class__.__name__ = liger_module.__name__


def _patch_geglu_module(module):
    _bind_method_to_module(module, "forward", LigerGEGLUMLP.forward)
    module.__class__.__name__ = LigerGEGLUMLP.__name__


def apply_liger_kernel_to_granite(
    rope: bool = True,
    cross_entropy: bool = True,
    fused_linear_cross_entropy: bool = False,
    rms_norm: bool = True,
    swiglu: bool = True,
    model: PreTrainedModel = None,
) -> None:
    """
    Apply Liger kernels to replace original implementation in HuggingFace Granite 3 models

    Args:
        rope (bool): Whether to apply Liger's rotary position embedding. Default is True.
        cross_entropy (bool): Whether to apply Liger's cross entropy loss. Default is True.
        fused_linear_cross_entropy (bool):
            Whether to apply Liger's fused linear cross entropy loss. Default is False.
            `cross_entropy` and `fused_linear_cross_entropy` cannot both be True.
            If `fused_linear_cross_entropy` is True, the logits will not be materialized but more memory efficient.
        rms_norm (bool): Whether to apply Liger's RMSNorm. Default is True.
        swiglu (bool): Whether to apply Liger's SwiGLU MLP. Default is True.
        model (PreTrainedModel): The model instance to apply Liger kernels to, if the model has already been
        loaded. Default is None.



    Debugging notes:
        If LigerSwiGLUMLP is OK for Llama, it should be fine for Granite, but it's not.
    """

    assert not (cross_entropy and fused_linear_cross_entropy), (
        "cross_entropy and fused_linear_cross_entropy cannot both be True."
    )

    from transformers.models.granite import modeling_granite
    from transformers.models.granite.modeling_granite import GraniteModel

    if swiglu:
        modeling_granite.GraniteMLP = LigerSwiGLUMLP

    if rms_norm:
        modeling_granite.GraniteRMSNorm = LigerRMSNorm

    if rope:
        modeling_granite.apply_rotary_pos_emb = liger_rotary_pos_emb

    if cross_entropy:
        if transformer_version >= version.parse(SUPPORTED_TRANSFORMER_VERSION):
            from transformers.loss.loss_utils import nn

            nn.functional.cross_entropy = liger_cross_entropy
        else:
            logger.warning(TRANSFORMER_DEPRECATION_WARNING)
            modeling_granite.CrossEntropyLoss = LigerCrossEntropyLoss

    if fused_linear_cross_entropy:
        raise NotImplementedError("LigerFusedLinearCrossEntropy is not available for Granite models.")
        # NOTE: Granite model `GraniteForCausalLM.forward` scales logits each
        # call, so we can't sidestep logit materialization. A bit more work
        # would be needed to add a scaling term to the `LigerFusedLinearCrossEntropyFunction`
        # for the logit output.

    if model is not None:
        # The model instance already exists, so we need to additionally patch the
        # instance variables that reference already-instantiated modules (e.g. GraniteRMSNorm or GraniteMLP)

        # get the base model from the model instance
        base_model: GraniteModel = getattr(model, model.base_model_prefix, model)

        if rms_norm:
            _patch_rms_norm_module(base_model.norm)

        for decoder_layer in base_model.layers:
            if swiglu:
                _patch_swiglu_module(decoder_layer.mlp, LigerSwiGLUMLP)
            if rms_norm:
                _patch_rms_norm_module(decoder_layer.input_layernorm)
                _patch_rms_norm_module(decoder_layer.post_attention_layernorm)


def apply_liger_kernel_to_llama(
    rope: bool = True,
    cross_entropy: bool = False,
    fused_linear_cross_entropy: bool = True,
    rms_norm: bool = True,
    swiglu: bool = True,
    model: PreTrainedModel = None,
) -> None:
    """
    Apply Liger kernels to replace original implementation in HuggingFace Llama models (2 and 3)

    Args:
        rope (bool): Whether to apply Liger's rotary position embedding. Default is True.
        cross_entropy (bool): Whether to apply Liger's cross entropy loss. Default is False.
        fused_linear_cross_entropy (bool):
            Whether to apply Liger's fused linear cross entropy loss. Default is True.
            `cross_entropy` and `fused_linear_cross_entropy` cannot both be True.
            If `fused_linear_cross_entropy` is True, the logits will not be materialized but more memory efficient.
        rms_norm (bool): Whether to apply Liger's RMSNorm. Default is True.
        swiglu (bool): Whether to apply Liger's SwiGLU MLP. Default is True.
        model (PreTrainedModel): The model instance to apply Liger kernels to, if the model has already been
        loaded. Default is None.
    """

    assert not (cross_entropy and fused_linear_cross_entropy), (
        "cross_entropy and fused_linear_cross_entropy cannot both be True."
    )

    from transformers.models.llama import modeling_llama
    from transformers.models.llama.modeling_llama import LlamaModel

    if rope:
        modeling_llama.apply_rotary_pos_emb = liger_rotary_pos_emb
    if rms_norm:
        modeling_llama.LlamaRMSNorm = LigerRMSNorm
    if swiglu:
        modeling_llama.LlamaMLP = LigerSwiGLUMLP

    if cross_entropy:
        if transformer_version >= version.parse(SUPPORTED_TRANSFORMER_VERSION):
            from transformers.loss.loss_utils import nn

            nn.functional.cross_entropy = liger_cross_entropy
        else:
            logger.warning(TRANSFORMER_DEPRECATION_WARNING)
            modeling_llama.CrossEntropyLoss = LigerCrossEntropyLoss

    if fused_linear_cross_entropy:
        if transformer_version >= version.parse(SUPPORTED_TRANSFORMER_VERSION):
            modeling_llama.LlamaForCausalLM.forward = llama_lce_forward
        else:  # if version < 4.46.1
            logger.warning(TRANSFORMER_DEPRECATION_WARNING)
            modeling_llama.LlamaForCausalLM.forward = llama_lce_forward_deprecated

    if model is not None:
        # The model instance already exists, so we need to additionally patch the
        # instance variables that reference already-instantiated modules (e.g. LlamaRMSNorm or LlamaMLP)

        # get the base model from the model instance
        base_model: LlamaModel = getattr(model, model.base_model_prefix, model)

        if rms_norm:
            _patch_rms_norm_module(base_model.norm)

        for decoder_layer in base_model.layers:
            if swiglu:
                _patch_swiglu_module(decoder_layer.mlp, LigerSwiGLUMLP)
            if rms_norm:
                _patch_rms_norm_module(decoder_layer.input_layernorm)
                _patch_rms_norm_module(decoder_layer.post_attention_layernorm)


def apply_liger_kernel_to_llava(
    cross_entropy: bool = False,
    fused_linear_cross_entropy: bool = True,
    model: PreTrainedModel = None,
    **kwargs,
) -> None:
    """
    Apply Liger kernels to replace original implementation in HuggingFace Llava models.
    Due to the characteristics of LlaVa, the model must be passed to apply Liger-Kernel's patch to other models connected to LLaVa.
    However, if an LM not supported by Liger-Kernel is connected to LLaVa, unexpected side effects may occur.
    NOTE: Llava is not available in transformers<4.36.0

    Args:
        rope (bool): Whether to apply Liger's rotary position embedding. Default is True.
        cross_entropy (bool): Whether to apply Liger's cross entropy loss. Default is False.
        fused_linear_cross_entropy (bool):
            Whether to apply Liger's fused linear cross entropy loss. Default is True.
            `cross_entropy` and `fused_linear_cross_entropy` cannot both be True.
            If `fused_linear_cross_entropy` is True, the logits will not be materialized but more memory efficient.
        rms_norm (bool): Whether to apply Liger's RMSNorm. Default is True.
        swiglu (bool): Whether to apply Liger's SwiGLU MLP. Default is True.
        model (PreTrainedModel): The model instance to apply Liger kernels to, if the model has already been
        loaded. Default is None.
    """
    assert not (cross_entropy and fused_linear_cross_entropy), (
        "cross_entropy and fused_linear_cross_entropy cannot both be True."
    )

    from transformers.models.llava import modeling_llava

    if cross_entropy:
        logger.warning(TRANSFORMER_DEPRECATION_WARNING)
        modeling_llava.nn.CrossEntropyLoss = LigerCrossEntropyLoss
    if fused_linear_cross_entropy:
        if transformer_version >= version.parse("4.52.0"):
            modeling_llava.LlavaForConditionalGeneration.forward = llava_lce_forward
        elif transformer_version >= version.parse("4.49.0") and transformer_version < version.parse("4.52.0"):
            modeling_llava.LlavaForConditionalGeneration.forward = llava_lce_forward_deprecated
        else:  # if version < 4.49.0
            logger.warning(
                "The latest version of Liger does not support transformers < 4.49.0 for llava. Please downgrade your liger version or upgrade your transformer version."
            )

    if model is not None:
        text_model_name, vision_model_name = model.config.text_config.model_type, model.config.vision_config.model_type
        text_liger_fn = MODEL_TYPE_TO_APPLY_LIGER_FN.get(text_model_name, None)
        vision_liger_fn = MODEL_TYPE_TO_APPLY_LIGER_FN.get(vision_model_name, None)

        kwargs = {"cross_entropy": False, "fused_linear_cross_entropy": False, **kwargs}
        if text_liger_fn:
            accept_params = inspect.signature(text_liger_fn).parameters
            remain_params = set(kwargs) - (set(accept_params) & set(kwargs))
            text_kwargs = {k: v for k, v in kwargs.items() if k not in remain_params}

            if remain_params:
                logger.warning(
                    f"These parameters are not supported by {text_model_name}. Enter the remaining {list(text_kwargs.keys())} except for {list(remain_params)}\n"
                    f"Parameters accepted by {text_model_name}: {list(accept_params.keys())}"
                )
            text_kwargs["model"] = model.language_model
            text_liger_fn(**text_kwargs)
        elif text_model_name not in MODEL_TYPE_TO_APPLY_LIGER_FN:
            logger.warning(f"{text_model_name} is not supported by Liger kernel.")

        if vision_liger_fn:
            accept_params = inspect.signature(vision_liger_fn).parameters
            remain_params = set(kwargs) - (set(accept_params) & set(kwargs))
            vision_kwargs = {k: v for k, v in kwargs.items() if k not in remain_params}

            if remain_params:
                logger.warning(
                    f"These parameters are not supported by {vision_model_name}. Enter the remaining {list(vision_kwargs.keys())} except for {list(remain_params)}\n"
                    f"Parameters accepted by {vision_model_name}: {list(accept_params.keys())}"
                )
            vision_kwargs["model"] = model.vision_tower
            vision_liger_fn(**vision_kwargs)
        elif vision_model_name not in MODEL_TYPE_TO_APPLY_LIGER_FN:
            logger.warning(f"{vision_model_name} is not supported by Liger kernel.")

<<<<<<< HEAD
# def apply_liger_kernel_to_llama4(
#     rope: bool = True,
#     cross_entropy: bool = False,
#     fused_linear_cross_entropy: bool = True,
#     rms_norm: bool = True,
#     swiglu: bool = False,
#     model: PreTrainedModel = None,
# ) -> None:
#     """
#     Apply Liger kernels to replace original implementation in HuggingFace Llama4 models.

#     Args:
#         rope (bool): Whether to apply Liger's rotary position embedding. Default is True.
#         cross_entropy (bool): Whether to apply Liger's cross entropy loss. Default is False.
#         fused_linear_cross_entropy (bool):
#             Whether to apply Liger's fused linear cross entropy loss. Default is True.
#             `cross_entropy` and `fused_linear_cross_entropy` cannot both be True.
#             If `fused_linear_cross_entropy` is True, the logits will not be materialized but more memory efficient.
#         rms_norm (bool): Whether to apply Liger's RMSNorm. Default is True.
#         swiglu (bool): Whether to apply Liger's SwiGLU MLP. Default is False.
#         model (PreTrainedModel): The model instance to apply Liger kernels to, if the model has already been
#         loaded. Default is None.
#     """
#     assert not (cross_entropy and fused_linear_cross_entropy), (
#         "cross_entropy and fused_linear_cross_entropy cannot both be True."
#     )

#     from transformers.models.llama4 import modeling_llama4
#     from transformers.models.mllama.modeling_llama4 import Llama4ForCausalLM
#     from transformers.models.mllama.modeling_llama4 import Llama4ForConditionalGeneration
#     from transformers.models.mllama.modeling_llama4 import Llama4TextModel
#     from transformers.models.mllama.modeling_llama4 import Llama4VisionModel
#     from liger_kernel.transformers.model.llama4 import lce_forward as llama4_lce_forward
#     if rope:
#         modeling_llama4.apply_rotary_emb = liger_rotary_pos_emb
#     if rms_norm:
#         modeling_llama4.Llama4RMSNorm = LigerRMSNorm
#     if swiglu:
#         modeling_llama4.Llama4MLP = LigerSwiGLUMLP

#     if cross_entropy:
#         modeling_llama4.CrossEntropyLoss = LigerCrossEntropyLoss

#     if fused_linear_cross_entropy:
#         modeling_llama4.Llama4ForCausalLM.forward = llama4_lce_forward

#     if model is not None:
#         # The model instance already exists, so we need to additionally patch the
#         # instance variables that reference already-instantiated modules

=======
def apply_liger_kernel_to_llama4(
    rope: bool = True,
    cross_entropy: bool = False,
    fused_linear_cross_entropy: bool = True,
    rms_norm: bool = True,
    swiglu: bool = False,
    model: PreTrainedModel = None,
) -> None:
    """
    Apply Liger kernels to replace original implementation in HuggingFace Llama4 models.

    Args:
        rope (bool): Whether to apply Liger's rotary position embedding. Default is True.
        cross_entropy (bool): Whether to apply Liger's cross entropy loss. Default is False.
        fused_linear_cross_entropy (bool):
            Whether to apply Liger's fused linear cross entropy loss. Default is True.
            `cross_entropy` and `fused_linear_cross_entropy` cannot both be True.
            If `fused_linear_cross_entropy` is True, the logits will not be materialized but more memory efficient.
        rms_norm (bool): Whether to apply Liger's RMSNorm. Default is True.
        swiglu (bool): Whether to apply Liger's SwiGLU MLP. Default is False.
        model (PreTrainedModel): The model instance to apply Liger kernels to, if the model has already been
        loaded. Default is None.
    """
    assert not (cross_entropy and fused_linear_cross_entropy), (
        "cross_entropy and fused_linear_cross_entropy cannot both be True."
    )

    from transformers.models.llama4 import modeling_llama4
    from transformers.models.mllama.modeling_llama4 import Llama4ForCausalLM
    from transformers.models.mllama.modeling_llama4 import Llama4ForConditionalGeneration
    from transformers.models.mllama.modeling_llama4 import Llama4TextModel
    from transformers.models.mllama.modeling_llama4 import Llama4VisionModel
    from liger_kernel.transformers.model.llama4 import lce_forward as llama4_lce_forward
    if rope and (instance(model, Llama4ForCausalLM) or instance(model, Llama4TextModel)):
        modeling_llama4.apply_rotary_emb = liger_rotary_pos_emb
    if rms_norm:
        modeling_llama4.Llama4RMSNorm = LigerRMSNorm
    if swiglu:
        modeling_llama4.Llama4MLP = LigerSwiGLUMLP

    if cross_entropy:
        modeling_llama4.CrossEntropyLoss = LigerCrossEntropyLoss

    if fused_linear_cross_entropy:
        modeling_llama4.Llama4ForCausalLM.forward = llama4_lce_forward

    if model is not None:
        # The model instance already exists, so we need to additionally patch the
        # instance variables that reference already-instantiated modules
        if instance(model, Llama4ForConditionalGeneration):
            language_model: Llama4ForCausalLM = model.language_model
            vision_model: Llama4VisionModel = model.vision_model
            text_model: Llama4TextModel = language_model
        elif isinstance(model, Llama4ForCausalLM):
            text_model = model.model
            vision_model = None
        elif isinstance(model, MllamaTextModel):
            text_model = model
            vision_model = None
          
        else:
            raise ValueError(f"Unsupported Mllama model type: {type(model)}")

        if text_model:
            if rms_norm:
                _patch_rms_norm_module(text_model.norm)
            for decoder_layer in text_model.layers:
                if swiglu:
                    _patch_swiglu_module(decoder_layer.mlp, LigerSwiGLUMLP)
                if rms_norm:
                    _patch_rms_norm_module(decoder_layer.input_layernorm)
                    _patch_rms_norm_module(decoder_layer.post_attention_layernorm)

        if vision_model:
            _patch_layer_norm_module(vision_model.layernorm_pre)
            _patch_layer_norm_module(vision_model.layernorm_post)

            for layer in vision_model.transformer.layers:
                if layer_norm:
                    _patch_layer_norm_module(layer.input_layernorm)
                    _patch_layer_norm_module(layer.post_attention_layernorm)

            for layer in vision_model.global_transformer.layers:
                if layer_norm:
                    _patch_layer_norm_module(layer.input_layernorm)
                    _patch_layer_norm_module(layer.post_attention_layernorm)
>>>>>>> 50f202dd


def apply_liger_kernel_to_mllama(
    rope: bool = True,
    cross_entropy: bool = False,
    fused_linear_cross_entropy: bool = True,
    layer_norm: bool = True,
    rms_norm: bool = True,
    swiglu: bool = True,
    model: PreTrainedModel = None,
) -> None:
    """
    Apply Liger kernels to replace original implementation in HuggingFace MLlama models.
    NOTE: MLlama is not available in transformers<4.45.0

    Args:
        rope (bool): Whether to apply Liger's rotary position embedding. Default is True.
        cross_entropy (bool): Whether to apply Liger's cross entropy loss. Default is False.
        fused_linear_cross_entropy (bool):
            Whether to apply Liger's fused linear cross entropy loss. Default is True.
            `cross_entropy` and `fused_linear_cross_entropy` cannot both be True.
            If `fused_linear_cross_entropy` is True, the logits will not be materialized but more memory efficient.
        rms_norm (bool): Whether to apply Liger's RMSNorm. Default is True.
        swiglu (bool): Whether to apply Liger's SwiGLU MLP. Default is True.
        model (PreTrainedModel): The model instance to apply Liger kernels to, if the model has already been
        loaded. Default is None.
    """

    assert not (cross_entropy and fused_linear_cross_entropy), (
        "cross_entropy and fused_linear_cross_entropy cannot both be True."
    )

    from transformers.models.mllama import modeling_mllama
    from transformers.models.mllama.modeling_mllama import MllamaForCausalLM
    from transformers.models.mllama.modeling_mllama import MllamaForConditionalGeneration
    from transformers.models.mllama.modeling_mllama import MllamaTextModel
    from transformers.models.mllama.modeling_mllama import MllamaVisionModel

    from liger_kernel.transformers.model.mllama import lce_forward as mllama_lce_forward
    from liger_kernel.transformers.model.mllama import lce_forward_deprecated as mllama_lce_forward_deprecated

    if rope:
        modeling_mllama.apply_rotary_pos_emb = liger_rotary_pos_emb
    if layer_norm:
        modeling_mllama.nn.LayerNorm = LigerLayerNorm
    if rms_norm:
        modeling_mllama.MllamaTextRMSNorm = LigerRMSNorm
    if swiglu:
        modeling_mllama.MllamaTextMLP = LigerSwiGLUMLP
    if cross_entropy:
        if transformer_version >= version.parse(SUPPORTED_TRANSFORMER_VERSION):
            from transformers.loss.loss_utils import nn

            nn.functional.cross_entropy = liger_cross_entropy
        else:
            logger.warning(TRANSFORMER_DEPRECATION_WARNING)
            modeling_mllama.CrossEntropyLoss = LigerCrossEntropyLoss
    if fused_linear_cross_entropy:
        if transformer_version >= version.parse(SUPPORTED_TRANSFORMER_VERSION):
            modeling_mllama.MllamaForCausalLM.forward = mllama_lce_forward
        else:  # if version < 4.46.1
            logger.warning(TRANSFORMER_DEPRECATION_WARNING)
            modeling_mllama.MllamaForCausalLM.forward = mllama_lce_forward_deprecated

    if model is not None:
        # The model instance already exists, so we need to additionally patch the
        # instance variables that reference already-instantiated modules

        if isinstance(model, MllamaForConditionalGeneration):
            language_model: MllamaForCausalLM = model.language_model
            vision_model: MllamaVisionModel = model.vision_model
            text_model: MllamaTextModel = language_model
        elif isinstance(model, MllamaForCausalLM):
            text_model = model.model
            vision_model = None
        elif isinstance(model, MllamaTextModel):
            text_model = model
            vision_model = None

        else:
            raise ValueError(f"Unsupported Mllama model type: {type(model)}")

        if text_model:
            if rms_norm:
                _patch_rms_norm_module(text_model.norm)
            for decoder_layer in text_model.layers:
                if swiglu:
                    _patch_swiglu_module(decoder_layer.mlp, LigerSwiGLUMLP)
                if rms_norm:
                    _patch_rms_norm_module(decoder_layer.input_layernorm)
                    _patch_rms_norm_module(decoder_layer.post_attention_layernorm)

        if vision_model:
            _patch_layer_norm_module(vision_model.layernorm_pre)
            _patch_layer_norm_module(vision_model.layernorm_post)

            for layer in vision_model.transformer.layers:
                if layer_norm:
                    _patch_layer_norm_module(layer.input_layernorm)
                    _patch_layer_norm_module(layer.post_attention_layernorm)

            for layer in vision_model.global_transformer.layers:
                if layer_norm:
                    _patch_layer_norm_module(layer.input_layernorm)
                    _patch_layer_norm_module(layer.post_attention_layernorm)


def apply_liger_kernel_to_mistral(
    rope: bool = True,
    cross_entropy: bool = False,
    fused_linear_cross_entropy: bool = True,
    rms_norm: bool = True,
    swiglu: bool = True,
    model: PreTrainedModel = None,
) -> None:
    """
    Apply Liger kernels to replace original implementation in HuggingFace Mistral models

    Args:
        rope (bool): Whether to apply Liger's rotary position embedding. Default is False.
        cross_entropy (bool): Whether to apply Liger's cross entropy loss. Default is True.
        fused_linear_cross_entropy (bool):
            Whether to apply Liger's fused linear cross entropy loss. Default is True.
            `cross_entropy` and `fused_linear_cross_entropy` cannot both be True.
            If `fused_linear_cross_entropy` is True, the logits will not be materialized but more memory efficient.
        rms_norm (bool): Whether to apply Liger's RMSNorm. Default is True.
        rms_norm (bool): Whether to apply Liger's RMSNorm. Default is True.
        swiglu (bool): Whether to apply Liger's SwiGLU MLP. Default is True.
        model (PreTrainedModel): The model instance to apply Liger kernels to, if the model has already been
        loaded. Default is None.
    """
    assert not (cross_entropy and fused_linear_cross_entropy), (
        "cross_entropy and fused_linear_cross_entropy cannot both be True."
    )

    from transformers.models.mistral import modeling_mistral
    from transformers.models.mistral.modeling_mistral import MistralModel

    if rope:
        modeling_mistral.apply_rotary_pos_emb = liger_rotary_pos_emb
    if rms_norm:
        modeling_mistral.MistralRMSNorm = LigerRMSNorm
    if cross_entropy:
        modeling_mistral.CrossEntropyLoss = LigerCrossEntropyLoss
    if fused_linear_cross_entropy:
        modeling_mistral.MistralForCausalLM.forward = mistral_lce_forward
    if swiglu:
        modeling_mistral.MistralMLP = LigerSwiGLUMLP

    if model is not None:
        # The model instance already exists, so we need to additionally patch the
        # instance variables that reference already-instantiated modules

        # get the base model from the model instance
        base_model: MistralModel = getattr(model, model.base_model_prefix, model)

        if rms_norm:
            _patch_rms_norm_module(base_model.norm)

        for decoder_layer in base_model.layers:
            if swiglu:
                _patch_swiglu_module(decoder_layer.mlp, LigerSwiGLUMLP)
            if rms_norm:
                _patch_rms_norm_module(decoder_layer.input_layernorm)
                _patch_rms_norm_module(decoder_layer.post_attention_layernorm)


def apply_liger_kernel_to_mixtral(
    rope: bool = True,
    cross_entropy: bool = False,
    fused_linear_cross_entropy: bool = True,
    rms_norm: bool = True,
    swiglu: bool = True,
    model: PreTrainedModel = None,
) -> None:
    """
    Apply Liger kernels to replace original implementation in HuggingFace Mixtral models

    Args:
        rope (bool): Whether to apply Liger's rotary position embedding. Default is True.
        cross_entropy (bool): Whether to apply Liger's cross entropy loss. Default is False.
        fused_linear_cross_entropy (bool):
            Whether to apply Liger's fused linear cross entropy loss. Default is True.
            `cross_entropy` and `fused_linear_cross_entropy` cannot both be True.
            If `fused_linear_cross_entropy` is True, the logits will not be materialized but more memory efficient.
        rms_norm (bool): Whether to apply Liger's RMSNorm. Default is True.
        swiglu (bool): Whether to apply Liger's SwiGLU MLP. Default is True.
        model (PreTrainedModel): The model instance to apply Liger kernels to, if the model has already been
        loaded. Default is None.
    """

    assert not (cross_entropy and fused_linear_cross_entropy), (
        "cross_entropy and fused_linear_cross_entropy cannot both be True."
    )

    from transformers.models.mixtral import modeling_mixtral
    from transformers.models.mixtral.modeling_mixtral import MixtralModel

    if rope:
        modeling_mixtral.apply_rotary_pos_emb = liger_rotary_pos_emb
    if rms_norm:
        modeling_mixtral.MixtralRMSNorm = LigerRMSNorm
    if cross_entropy:
        if transformer_version >= version.parse(SUPPORTED_TRANSFORMER_VERSION):
            from transformers.loss.loss_utils import nn

            nn.functional.cross_entropy = liger_cross_entropy
        else:
            logger.warning(TRANSFORMER_DEPRECATION_WARNING)
            modeling_mixtral.CrossEntropyLoss = LigerCrossEntropyLoss

    if fused_linear_cross_entropy:
        if transformer_version >= version.parse(SUPPORTED_TRANSFORMER_VERSION):
            modeling_mixtral.MixtralForCausalLM.forward = mixtral_lce_forward
        else:  # if version < 4.46.1
            logger.warning(TRANSFORMER_DEPRECATION_WARNING)
            modeling_mixtral.MixtralForCausalLM.forward = mixtral_lce_forward_deprecated
    if swiglu:
        modeling_mixtral.MixtralBlockSparseTop2MLP = LigerBlockSparseTop2MLP

    if model is not None:
        # The model instance already exists, so we need to additionally patch the
        # instance variables that reference already-instantiated modules

        # get the base model from the model instance
        base_model: MixtralModel = getattr(model, model.base_model_prefix, model)

        if rms_norm:
            _patch_rms_norm_module(base_model.norm)

        for decoder_layer in base_model.layers:
            if swiglu:
                for expert in decoder_layer.block_sparse_moe.experts:
                    _patch_swiglu_module(expert, LigerBlockSparseTop2MLP)
            if rms_norm:
                _patch_rms_norm_module(decoder_layer.input_layernorm)
                _patch_rms_norm_module(decoder_layer.post_attention_layernorm)


def apply_liger_kernel_to_gemma(
    rope: bool = True,
    cross_entropy: bool = False,
    fused_linear_cross_entropy: bool = True,
    rms_norm: bool = True,
    geglu: bool = True,
    model: PreTrainedModel = None,
) -> None:
    """
    Apply Liger kernels to replace original implementation in HuggingFace Gemma
    (Gemma 1 and 1.1 supported, for Gemma2 please use `apply_liger_kernel_to_gemma2` ) to make GPU go burrr.

    Args:
        rope (bool): Whether to apply Liger's rotary position embedding. Default is True.
        cross_entropy (bool): Whether to apply Liger's cross entropy loss. Default is False.
        fused_linear_cross_entropy (bool):
            Whether to apply Liger's fused linear cross entropy loss. Default is True.
            `cross_entropy` and `fused_linear_cross_entropy` cannot both be True.
            If `fused_linear_cross_entropy` is True, the logits will not be materialized but more memory efficient.
        rms_norm (bool): Whether to apply Liger's RMSNorm. Default is True.
        geglu (bool): Whether to apply Liger's GeGLU MLP. Default is True.
        model (PreTrainedModel): The model instance to apply Liger kernels to, if the model has already been
        loaded. Default is None.
    """
    assert not (cross_entropy and fused_linear_cross_entropy), (
        "cross_entropy and fused_linear_cross_entropy cannot both be True."
    )

    from transformers.models.gemma import modeling_gemma
    from transformers.models.gemma.modeling_gemma import GemmaModel

    from liger_kernel.transformers.rms_norm import LigerRMSNormForGemma

    _patch_rms_norm_module_for_gemma = partial(_patch_rms_norm_module, casting_mode="gemma", offset=1.0)

    if rope:
        modeling_gemma.apply_rotary_pos_emb = liger_rotary_pos_emb
    if rms_norm:
        modeling_gemma.GemmaRMSNorm = LigerRMSNormForGemma
    if cross_entropy:
        if transformer_version >= version.parse(SUPPORTED_TRANSFORMER_VERSION):
            from transformers.loss.loss_utils import nn

            nn.functional.cross_entropy = liger_cross_entropy
        else:
            logger.warning(TRANSFORMER_DEPRECATION_WARNING)
            modeling_gemma.CrossEntropyLoss = LigerCrossEntropyLoss
    if geglu:
        modeling_gemma.GemmaMLP = LigerGEGLUMLP
    if fused_linear_cross_entropy:
        if transformer_version >= version.parse(SUPPORTED_TRANSFORMER_VERSION):
            modeling_gemma.GemmaForCausalLM.forward = gemma_lce_forward
        else:  # if version < 4.46.1
            logger.warning(TRANSFORMER_DEPRECATION_WARNING)
            modeling_gemma.GemmaForCausalLM.forward = gemma_lce_forward_deprecated

    if model is not None:
        # The model instance already exists, so we need to additionally patch the
        # instance variables that reference already-instantiated modules

        # get the base model from the model instance
        base_model: GemmaModel = getattr(model, model.base_model_prefix, model)

        if rms_norm:
            _patch_rms_norm_module_for_gemma(base_model.norm)

        for decoder_layer in base_model.layers:
            if geglu:
                _patch_geglu_module(decoder_layer.mlp)
            if rms_norm:
                _patch_rms_norm_module_for_gemma(decoder_layer.input_layernorm)
                _patch_rms_norm_module_for_gemma(decoder_layer.post_attention_layernorm)


def apply_liger_kernel_to_gemma2(
    rope: bool = True,
    cross_entropy: bool = False,
    fused_linear_cross_entropy: bool = True,
    rms_norm: bool = True,
    geglu: bool = True,
    model: PreTrainedModel = None,
) -> None:
    """
    Apply Liger kernels to replace original implementation in HuggingFace Gemma2
    (for Gemma1 please use `apply_liger_kernel_to_gemma`) to make GPU go burrr.

    Args:
        rope (bool): Whether to apply Liger's rotary position embedding. Default is True.
        cross_entropy (bool): Whether to apply Liger's cross entropy loss. Default is False.
        fused_linear_cross_entropy (bool):
            Whether to apply Liger's fused linear cross entropy loss. Default is True.
            `cross_entropy` and `fused_linear_cross_entropy` cannot both be True.
            If `fused_linear_cross_entropy` is True, the logits will not be materialized but more memory efficient.
        rms_norm (bool): Whether to apply Liger's RMSNorm. Default is True.
        geglu (bool): Whether to apply Liger's GeGLU MLP. Default is True.
        model (PreTrainedModel): The model instance to apply Liger kernels to, if the model has already been
        loaded. Default is None.
    """
    assert not (cross_entropy and fused_linear_cross_entropy), (
        "cross_entropy and fused_linear_cross_entropy cannot both be True."
    )

    from transformers.models.gemma2 import modeling_gemma2
    from transformers.models.gemma2.modeling_gemma2 import Gemma2Model

    from liger_kernel.transformers.rms_norm import LigerRMSNormForGemma2

    _patch_rms_norm_module_for_gemma2 = partial(
        _patch_rms_norm_module, offset=1.0, casting_mode="gemma", in_place=False
    )

    if rope:
        modeling_gemma2.apply_rotary_pos_emb = liger_rotary_pos_emb
    if rms_norm:
        # https://github.com/huggingface/transformers/blob/v4.44.2/src/transformers/models/gemma/modeling_gemma.py#L109
        modeling_gemma2.Gemma2RMSNorm = LigerRMSNormForGemma2
    if cross_entropy:
        if transformer_version >= version.parse(SUPPORTED_TRANSFORMER_VERSION):
            from transformers.loss.loss_utils import nn

            nn.functional.cross_entropy = liger_cross_entropy
        else:
            logger.warning(TRANSFORMER_DEPRECATION_WARNING)
            modeling_gemma2.CrossEntropyLoss = LigerCrossEntropyLoss
    if fused_linear_cross_entropy:
        if transformer_version >= version.parse(SUPPORTED_TRANSFORMER_VERSION):
            modeling_gemma2.Gemma2ForCausalLM.forward = gemma2_lce_forward
        else:
            logger.warning(TRANSFORMER_DEPRECATION_WARNING)
            modeling_gemma2.Gemma2ForCausalLM.forward = gemma2_lce_forward_deprected
    if geglu:
        modeling_gemma2.Gemma2MLP = LigerGEGLUMLP

    if model is not None:
        # The model instance already exists, so we need to additionally patch the
        # instance variables that reference already-instantiated modules

        # get the base model from the model instance
        base_model: Gemma2Model = getattr(model, model.base_model_prefix, model)

        if rms_norm:
            _patch_rms_norm_module_for_gemma2(base_model.norm)

        for decoder_layer in base_model.layers:
            if geglu:
                _patch_geglu_module(decoder_layer.mlp)
            if rms_norm:
                _patch_rms_norm_module_for_gemma2(decoder_layer.input_layernorm)
                _patch_rms_norm_module_for_gemma2(decoder_layer.post_attention_layernorm)
                _patch_rms_norm_module_for_gemma2(decoder_layer.pre_feedforward_layernorm)
                _patch_rms_norm_module_for_gemma2(decoder_layer.post_feedforward_layernorm)


def apply_liger_kernel_to_gemma3_text(
    rope: bool = True,
    cross_entropy: bool = False,
    fused_linear_cross_entropy: bool = True,
    rms_norm: bool = True,
    geglu: bool = True,
    model: PreTrainedModel = None,
) -> None:
    """
    Apply Liger kernels to replace original implementation in HuggingFace Gemma3

    Args:
        rope (bool): Whether to apply Liger's rotary position embedding. Default is True.
        cross_entropy (bool): Whether to apply Liger's cross entropy loss. Default is False.
        fused_linear_cross_entropy (bool):
            Whether to apply Liger's fused linear cross entropy loss. Default is True.
            `cross_entropy` and `fused_linear_cross_entropy` cannot both be True.
            If `fused_linear_cross_entropy` is True, the logits will not be materialized but more memory efficient.
        rms_norm (bool): Whether to apply Liger's RMSNorm. Default is True.
        geglu (bool): Whether to apply Liger's GeGLU MLP. Default is True.
        model (PreTrainedModel): The model instance to apply Liger kernels to, if the model has already been
        loaded. Default is None.
    """
    assert not (cross_entropy and fused_linear_cross_entropy), (
        "cross_entropy and fused_linear_cross_entropy cannot both be True."
    )

    from transformers.models.gemma3 import modeling_gemma3
    from transformers.models.gemma3.modeling_gemma3 import Gemma3DecoderLayer
    from transformers.models.gemma3.modeling_gemma3 import Gemma3ForCausalLM
    from transformers.models.gemma3.modeling_gemma3 import Gemma3TextModel

    from liger_kernel.transformers.model.gemma3 import causal_forward
    from liger_kernel.transformers.rms_norm import LigerRMSNormForGemma3

    _patch_rms_norm_module_for_gemma3 = partial(
        _patch_rms_norm_module, offset=1.0, casting_mode="gemma", in_place=False
    )

    if rope:
        modeling_gemma3.apply_rotary_pos_emb = liger_rotary_pos_emb

    if rms_norm:
        modeling_gemma3.Gemma3RMSNorm = LigerRMSNormForGemma3

    if geglu:
        modeling_gemma3.Gemma3MLP = LigerGEGLUMLP

    # Handle loss function
    if cross_entropy:
        from transformers.loss.loss_utils import nn

        nn.functional.cross_entropy = liger_cross_entropy

    if fused_linear_cross_entropy:
        modeling_gemma3.Gemma3ForCausalLM.forward = causal_forward

    if model is not None:
        # The model instance already exists, so we need to additionally patch the
        # instance variables that reference already-instantiated modules

        if isinstance(model, Gemma3ForCausalLM) or isinstance(model, Gemma3TextModel):
            # get the base model from the model instance
            base_model = model.model if isinstance(model, Gemma3ForCausalLM) else model

            if rms_norm:
                _patch_rms_norm_module_for_gemma3(base_model.norm)

            for decoder_layer in base_model.layers:
                decoder_layer: Gemma3DecoderLayer
                if geglu:
                    _bind_method_to_module(decoder_layer.mlp, "forward", LigerGEGLUMLP.forward)
                if rms_norm:
                    _patch_rms_norm_module_for_gemma3(decoder_layer.input_layernorm)
                    _patch_rms_norm_module_for_gemma3(decoder_layer.post_attention_layernorm)
                    _patch_rms_norm_module_for_gemma3(decoder_layer.pre_feedforward_layernorm)
                    _patch_rms_norm_module_for_gemma3(decoder_layer.post_feedforward_layernorm)
                    _patch_rms_norm_module_for_gemma3(decoder_layer.self_attn.q_norm)
                    _patch_rms_norm_module_for_gemma3(decoder_layer.self_attn.k_norm)

        else:
            raise TypeError("The model must be Gemma3ForCausalLM.")


def apply_liger_kernel_to_gemma3(
    rope: bool = True,
    cross_entropy: bool = False,
    fused_linear_cross_entropy: bool = True,
    layer_norm: bool = True,
    rms_norm: bool = True,
    geglu: bool = True,
    model: PreTrainedModel = None,
) -> None:
    """
    Apply Liger kernels to replace original implementation in HuggingFace Gemma3

    Args:
        rope (bool): Whether to apply Liger's rotary position embedding. Default is True.
        cross_entropy (bool): Whether to apply Liger's cross entropy loss. Default is False.
        fused_linear_cross_entropy (bool):
            Whether to apply Liger's fused linear cross entropy loss. Default is True.
            `cross_entropy` and `fused_linear_cross_entropy` cannot both be True.
            If `fused_linear_cross_entropy` is True, the logits will not be materialized but more memory efficient.
        layer_norm (bool): Whether to apply Liger's LayerNorm. Default is True.
        rms_norm (bool): Whether to apply Liger's RMSNorm. Default is True.
        geglu (bool): Whether to apply Liger's GeGLU MLP. Default is True.
        model (PreTrainedModel): The model instance to apply Liger kernels to, if the model has already been
        loaded. Default is None.
    """
    assert not (cross_entropy and fused_linear_cross_entropy), (
        "cross_entropy and fused_linear_cross_entropy cannot both be True."
    )

    from transformers.models.gemma3 import modeling_gemma3
    from transformers.models.gemma3.modeling_gemma3 import Gemma3ForConditionalGeneration
    from transformers.models.siglip import modeling_siglip
    from transformers.models.siglip.modeling_siglip import SiglipEncoderLayer
    from transformers.models.siglip.modeling_siglip import SiglipVisionModel

    from liger_kernel.transformers.model.gemma3 import multimodal_forward

    _patch_rms_norm_module_for_gemma3 = partial(
        _patch_rms_norm_module, offset=1.0, casting_mode="gemma", in_place=False
    )

    if layer_norm:
        modeling_siglip.nn.LayerNorm = LigerLayerNorm

    apply_liger_kernel_to_gemma3_text(
        rope=rope, cross_entropy=False, fused_linear_cross_entropy=False, rms_norm=rms_norm, geglu=geglu
    )

    if cross_entropy:
        modeling_gemma3.nn.CrossEntropyLoss = LigerCrossEntropyLoss

    if fused_linear_cross_entropy:
        modeling_gemma3.Gemma3ForConditionalGeneration.forward = multimodal_forward

    if model is not None:
        # The model instance already exists, so we need to additionally patch the
        # instance variables that reference already-instantiated modules

        if isinstance(model, Gemma3ForConditionalGeneration):
            if isinstance(model.vision_tower, SiglipVisionModel):
                vision_tower = model.vision_tower

                _patch_layer_norm_module(vision_tower.vision_model.post_layernorm)

                for layer in vision_tower.vision_model.encoder.layers:
                    layer: SiglipEncoderLayer
                    if layer_norm:
                        _patch_layer_norm_module(layer.layer_norm1)
                        _patch_layer_norm_module(layer.layer_norm2)
            else:
                raise TypeError("The vision tower must be SiglipVisionModel")

            if rms_norm:
                _patch_rms_norm_module_for_gemma3(model.multi_modal_projector.mm_soft_emb_norm)

            apply_liger_kernel_to_gemma3_text(
                rope=rope,
                cross_entropy=False,
                fused_linear_cross_entropy=False,
                rms_norm=rms_norm,
                geglu=geglu,
                model=model.language_model,
            )

        else:
            raise TypeError("The model must be Gemma3ForConditionalGeneration.")


def apply_liger_kernel_to_paligemma(
    rope: bool = True,
    cross_entropy: bool = False,
    fused_linear_cross_entropy: bool = True,
    layer_norm: bool = True,
    rms_norm: bool = True,
    geglu: bool = True,
    model: PreTrainedModel = None,
) -> None:
    """
    Apply Liger kernels to replace original implementation in HuggingFace PaliGemma

    Args:
        rope (bool): Whether to apply Liger's rotary position embedding. Default is True.
        cross_entropy (bool): Whether to apply Liger's cross entropy loss. Default is False.
        fused_linear_cross_entropy (bool):
            Whether to apply Liger's fused linear cross entropy loss. Default is True.
            `cross_entropy` and `fused_linear_cross_entropy` cannot both be True.
            If `fused_linear_cross_entropy` is True, the logits will not be materialized but more memory efficient.
        layer_norm (bool): Whether to apply Liger's LayerNorm. Default is True.
        rms_norm (bool): Whether to apply Liger's RMSNorm. Default is True.
        geglu (bool): Whether to apply Liger's GeGLU MLP. Default is True.
        model (PreTrainedModel): The model instance to apply Liger kernels to, if the model has already been
        loaded. Default is None.
    """
    assert not (cross_entropy and fused_linear_cross_entropy), (
        "cross_entropy and fused_linear_cross_entropy cannot both be True."
    )

    # PaliGemma submodules are ['vision_tower', 'multi_modal_projector', 'language_model']

    from transformers.models.gemma.modeling_gemma import GemmaForCausalLM
    from transformers.models.gemma2.modeling_gemma2 import Gemma2ForCausalLM
    from transformers.models.paligemma import modeling_paligemma
    from transformers.models.paligemma.modeling_paligemma import PaliGemmaForConditionalGeneration
    from transformers.models.siglip import modeling_siglip
    from transformers.models.siglip.modeling_siglip import SiglipEncoderLayer
    from transformers.models.siglip.modeling_siglip import SiglipVisionModel

    from liger_kernel.transformers.model.paligemma import lce_forward
    from liger_kernel.transformers.model.paligemma import lce_forward_deprecated

    # The vision_tower is a SiglipVisionModel
    if layer_norm:
        modeling_siglip.nn.LayerNorm = LigerLayerNorm

    # SiglipMLP is standard FFN so LigerGEGLUMLP is not compatible
    # The multi_modal_projector is Linear, nothing to do

    # The language_model is GemmaForCausalLM or Gemma2ForCausalLM
    apply_liger_kernel_to_gemma(
        rope=rope, cross_entropy=False, fused_linear_cross_entropy=False, rms_norm=rms_norm, geglu=geglu
    )
    apply_liger_kernel_to_gemma2(
        rope=rope, cross_entropy=False, fused_linear_cross_entropy=False, rms_norm=rms_norm, geglu=geglu
    )
    # Handle loss function
    if cross_entropy:
        modeling_paligemma.nn.CrossEntropyLoss = LigerCrossEntropyLoss
    if fused_linear_cross_entropy:
        if transformer_version >= version.parse(SUPPORTED_TRANSFORMER_VERSION):
            modeling_paligemma.PaliGemmaForConditionalGeneration.forward = lce_forward
        else:  # if version < 4.46.1
            logger.warning(TRANSFORMER_DEPRECATION_WARNING)
            modeling_paligemma.PaliGemmaForConditionalGeneration.forward = lce_forward_deprecated

    if model is not None:
        # The model instance already exists, so we need to additionally patch the
        # instance variables that reference already-instantiated modules

        if not isinstance(model, PaliGemmaForConditionalGeneration):
            raise TypeError("model have to be of type PaliGemmaForConditionalGeneration")

        vision_tower: SiglipVisionModel = model.vision_tower

        _patch_layer_norm_module(vision_tower.vision_model.post_layernorm)

        for layer in vision_tower.vision_model.encoder.layers:
            layer: SiglipEncoderLayer
            if layer_norm:
                _patch_layer_norm_module(layer.layer_norm1)
                _patch_layer_norm_module(layer.layer_norm2)

        language_model = model.language_model

        if isinstance(language_model, GemmaForCausalLM):
            apply_liger_kernel_to_gemma(
                rope=rope,
                cross_entropy=False,
                fused_linear_cross_entropy=False,
                rms_norm=rms_norm,
                geglu=geglu,
                model=language_model,
            )

        elif isinstance(language_model, Gemma2ForCausalLM):
            apply_liger_kernel_to_gemma2(
                rope=rope,
                cross_entropy=False,
                fused_linear_cross_entropy=False,
                rms_norm=rms_norm,
                geglu=geglu,
                model=language_model,
            )
        else:
            raise TypeError(
                "The language_model of a PaliGemma model must be either GemmaForCausalLM or Gemma2ForCausalLM."
            )


def apply_liger_kernel_to_qwen2(
    rope: bool = True,
    cross_entropy: bool = False,
    fused_linear_cross_entropy: bool = True,
    rms_norm: bool = True,
    swiglu: bool = True,
    model: PreTrainedModel = None,
) -> None:
    """
    Apply Liger kernels to replace original implementation in HuggingFace Qwen2 models

    Args:
        rope (bool): Whether to apply Liger's rotary position embedding. Default is True.
        cross_entropy (bool): Whether to apply Liger's cross entropy loss. Default is False.
        fused_linear_cross_entropy (bool):
            Whether to apply Liger's fused linear cross entropy loss. Default is True.
            `cross_entropy` and `fused_linear_cross_entropy` cannot both be True.
            If `fused_linear_cross_entropy` is True, the logits will not be materialized but more memory efficient.
        rms_norm (bool): Whether to apply Liger's RMSNorm. Default is True.
        swiglu (bool): Whether to apply Liger's SwiGLU MLP. Default is True.
        model (PreTrainedModel): The model instance to apply Liger kernels to, if the model has already been
        loaded. Default is None.
    """
    assert not (cross_entropy and fused_linear_cross_entropy), (
        "cross_entropy and fused_linear_cross_entropy cannot both be True."
    )

    from transformers.models.qwen2 import modeling_qwen2
    from transformers.models.qwen2.modeling_qwen2 import Qwen2Model

    if rope:
        modeling_qwen2.apply_rotary_pos_emb = liger_rotary_pos_emb
    if rms_norm:
        modeling_qwen2.Qwen2RMSNorm = LigerRMSNorm

    if cross_entropy:
        if transformer_version >= version.parse(SUPPORTED_TRANSFORMER_VERSION):
            from transformers.loss.loss_utils import nn

            nn.functional.cross_entropy = liger_cross_entropy
        else:
            logger.warning(TRANSFORMER_DEPRECATION_WARNING)
            modeling_qwen2.CrossEntropyLoss = LigerCrossEntropyLoss

    if fused_linear_cross_entropy:
        if transformer_version >= version.parse(SUPPORTED_TRANSFORMER_VERSION):
            modeling_qwen2.Qwen2ForCausalLM.forward = qwen2_lce_forward
        else:  # if version < 4.46.1
            logger.warning(TRANSFORMER_DEPRECATION_WARNING)
            modeling_qwen2.Qwen2ForCausalLM.forward = qwen2_lce_forward_deprecated

    if swiglu:
        modeling_qwen2.Qwen2MLP = LigerSwiGLUMLP

    if model is not None:
        # The model instance already exists, so we need to additionally patch the
        # instance variables that reference already-instantiated modules

        # get the base model from the model instance
        base_model: Qwen2Model = getattr(model, model.base_model_prefix, model)

        if rms_norm:
            _patch_rms_norm_module(base_model.norm)

        for decoder_layer in base_model.layers:
            if swiglu:
                _patch_swiglu_module(decoder_layer.mlp, LigerSwiGLUMLP)
            if rms_norm:
                _patch_rms_norm_module(decoder_layer.input_layernorm)
                _patch_rms_norm_module(decoder_layer.post_attention_layernorm)
    print("Applied Liger kernels to Qwen2")


def apply_liger_kernel_to_qwen3(
    rope: bool = True,
    cross_entropy: bool = False,
    fused_linear_cross_entropy: bool = True,
    rms_norm: bool = True,
    swiglu: bool = True,
    model: PreTrainedModel = None,
) -> None:
    """
    Apply Liger kernels to replace original implementation in HuggingFace Qwen3 models.
    """
    assert not (cross_entropy and fused_linear_cross_entropy), (
        "cross_entropy and fused_linear_cross_entropy cannot both be True."
    )

    from transformers.models.qwen3 import modeling_qwen3
    from transformers.models.qwen3.modeling_qwen3 import Qwen3Model

    from liger_kernel.transformers.model.qwen3 import lce_forward as qwen3_lce_forward

    if rope:
        modeling_qwen3.apply_rotary_pos_emb = liger_rotary_pos_emb

    if rms_norm:
        modeling_qwen3.Qwen3RMSNorm = LigerRMSNorm

    if cross_entropy:
        from transformers.loss.loss_utils import nn

        nn.functional.cross_entropy = liger_cross_entropy

    if fused_linear_cross_entropy:
        modeling_qwen3.Qwen3ForCausalLM.forward = qwen3_lce_forward

    if swiglu:
        modeling_qwen3.Qwen3MLP = LigerSwiGLUMLP

    if model is not None:
        # The model instance already exists, so we need to additionally patch the
        # instance variables that reference already-instantiated modules

        # get the base model from the model instance
        base_model: Qwen3Model = getattr(model, model.base_model_prefix, model)

        if rms_norm:
            _patch_rms_norm_module(base_model.norm)
        for decoder_layer in base_model.layers:
            if swiglu:
                _patch_swiglu_module(decoder_layer.mlp, LigerSwiGLUMLP)
            if rms_norm:
                _patch_rms_norm_module(decoder_layer.input_layernorm)
                _patch_rms_norm_module(decoder_layer.post_attention_layernorm)


def apply_liger_kernel_to_qwen3_moe(
    rope: bool = True,
    cross_entropy: bool = False,
    fused_linear_cross_entropy: bool = True,
    rms_norm: bool = True,
    swiglu: bool = True,
    model: PreTrainedModel = None,
) -> None:
    """
    Apply Liger kernels to replace original implementation in HuggingFace Qwen3 models.
    """
    assert not (cross_entropy and fused_linear_cross_entropy), (
        "cross_entropy and fused_linear_cross_entropy cannot both be True."
    )

    from transformers.models.qwen3_moe import modeling_qwen3_moe
    from transformers.models.qwen3_moe.modeling_qwen3_moe import Qwen3MoeModel

    from liger_kernel.transformers.model.qwen3_moe import lce_forward as qwen3_lce_forward
    from liger_kernel.transformers.swiglu import LigerQwen3MoeSwiGLUMLP

    if rope:
        modeling_qwen3_moe.apply_rotary_pos_emb = liger_rotary_pos_emb

    if rms_norm:
        modeling_qwen3_moe.Qwen3MoeRMSNorm = LigerRMSNorm

    if cross_entropy:
        from transformers.loss.loss_utils import nn

        nn.functional.cross_entropy = liger_cross_entropy

    if fused_linear_cross_entropy:
        modeling_qwen3_moe.Qwen3MoeForCausalLM.forward = qwen3_lce_forward

    if swiglu:
        modeling_qwen3_moe.Qwen3MoeMLP = LigerQwen3MoeSwiGLUMLP

    if model is not None:
        # The model instance already exists, so we need to additionally patch the
        # instance variables that reference already-instantiated modules

        # get the base model from the model instance
        base_model: Qwen3MoeModel = getattr(model, model.base_model_prefix, model)

        if rms_norm:
            _patch_rms_norm_module(base_model.norm)
        for decoder_layer in base_model.layers:
            if swiglu:
                _patch_swiglu_module(decoder_layer.mlp, LigerQwen3MoeSwiGLUMLP)
            if rms_norm:
                _patch_rms_norm_module(decoder_layer.input_layernorm)
                _patch_rms_norm_module(decoder_layer.post_attention_layernorm)


def apply_liger_kernel_to_qwen2_vl(
    rope: bool = True,
    cross_entropy: bool = False,
    fused_linear_cross_entropy: bool = True,
    rms_norm: bool = True,
    layer_norm: bool = True,
    swiglu: bool = True,
    model: PreTrainedModel = None,
) -> None:
    """
    Apply Liger kernels to replace original implementation in HuggingFace Qwen2-VL models.
    NOTE: Qwen2-VL is not supported in transformers<4.52.4

    Args:
        cross_entropy (bool): Whether to apply Liger's cross entropy loss. Default is False.
        fused_linear_cross_entropy (bool):
            Whether to apply Liger's fused linear cross entropy loss. Default is True.
            `cross_entropy` and `fused_linear_cross_entropy` cannot both be True.
            If `fused_linear_cross_entropy` is True, the logits will not be materialized but more memory efficient.
        rms_norm (bool): Whether to apply Liger's RMSNorm. Default is True.
        layer_norm (bool): Whether to apply Liger's LayerNorm. Default is True.
        swiglu (bool): Whether to apply Liger's SwiGLU MLP. Default is True.
        model (PreTrainedModel): The model instance to apply Liger kernels to, if the model has already been
        loaded. Default is None.
    """
    if transformer_version < version.parse("4.52.4"):
        logger.warning("Qwen2-VL support is only compatible with transformers >= 4.52.4")
        return

    assert not (cross_entropy and fused_linear_cross_entropy), (
        "cross_entropy and fused_linear_cross_entropy cannot both be True."
    )

    from transformers.models.qwen2_vl import modeling_qwen2_vl
    from transformers.models.qwen2_vl.modeling_qwen2_vl import Qwen2VisionTransformerPretrainedModel
    from transformers.models.qwen2_vl.modeling_qwen2_vl import Qwen2VLForConditionalGeneration
    from transformers.models.qwen2_vl.modeling_qwen2_vl import Qwen2VLModel
    from transformers.models.qwen2_vl.modeling_qwen2_vl import Qwen2VLTextModel

    from liger_kernel.transformers.model.qwen2_vl import lce_forward as qwen2_vl_lce_forward

    if rope:
        modeling_qwen2_vl.apply_multimodal_rotary_pos_emb = liger_multimodal_rotary_pos_emb
    if rms_norm:
        # https://github.com/huggingface/transformers/blob/main/src/transformers/models/qwen2_vl/modeling_qwen2_vl.py#L439
        modeling_qwen2_vl.Qwen2RMSNorm = LigerRMSNorm
    if layer_norm:
        modeling_qwen2_vl.LayerNorm = LigerLayerNorm
    if cross_entropy:
        modeling_qwen2_vl.CrossEntropyLoss = LigerCrossEntropyLoss
    if fused_linear_cross_entropy:
        modeling_qwen2_vl.Qwen2VLForConditionalGeneration.forward = qwen2_vl_lce_forward
    if swiglu:
        modeling_qwen2_vl.Qwen2MLP = LigerSwiGLUMLP

    if model is not None:
        # The model instance already exists, so we need to additionally patch the
        # instance variables that reference already-instantiated modules

        if isinstance(model, (Qwen2VLForConditionalGeneration, Qwen2VLModel)):
            # Note: language_model and visual properties can be accessed throught conditional class for BC.
            # Not sure if it is subject to changes in the future.
            # Reference: https://github.com/huggingface/transformers/blob/v4.52.4/src/transformers/models/qwen2_vl/modeling_qwen2_vl.py#L1698
            text_model: Qwen2VLTextModel = model.language_model
            vision_model: Qwen2VisionTransformerPretrainedModel = model.visual
        elif isinstance(model, Qwen2VLTextModel):
            text_model: Qwen2VLTextModel = model
            vision_model = None
        else:
            # Note: Currently there's no support for patching vision model only. Feel free to raise an issue if needed.
            raise TypeError(
                f"Unsupported Qwen2VL model type. `model` must be `Qwen2VLForConditionalGeneration`, `Qwen2VLModel` or `Qwen2VLTextModel`. Got: {type(model)}"
            )

        # Patch Qwen2VisionTransformerPretrainedModel
        if vision_model is not None:
            for vision_block in vision_model.blocks:
                if layer_norm:
                    _patch_layer_norm_module(vision_block.norm1)
                    _patch_layer_norm_module(vision_block.norm2)

        # Patch Qwen2VisionTextModel
        if text_model is not None:
            if rms_norm:
                _patch_rms_norm_module(text_model.norm)
            for decoder_layer in text_model.layers:
                if swiglu:
                    _patch_swiglu_module(decoder_layer.mlp, LigerSwiGLUMLP)
                if rms_norm:
                    _patch_rms_norm_module(decoder_layer.input_layernorm)
                    _patch_rms_norm_module(decoder_layer.post_attention_layernorm)


def apply_liger_kernel_to_qwen2_5_vl(
    rope: bool = True,
    cross_entropy: bool = False,
    fused_linear_cross_entropy: bool = True,
    rms_norm: bool = True,
    swiglu: bool = True,
    model: PreTrainedModel = None,
) -> None:
    """
    Apply Liger kernels to replace original implementation in HuggingFace Qwen2.5-VL models.
    NOTE: Qwen2.5-VL is not available in transformers<4.48.2

    Args:
        cross_entropy (bool): Whether to apply Liger's cross entropy loss. Default is False.
        fused_linear_cross_entropy (bool):
            Whether to apply Liger's fused linear cross entropy loss. Default is True.
            `cross_entropy` and `fused_linear_cross_entropy` cannot both be True.
            If `fused_linear_cross_entropy` is True, the logits will not be materialized but more memory efficient.
        rms_norm (bool): Whether to apply Liger's RMSNorm. Default is True.
        swiglu (bool): Whether to apply Liger's SwiGLU MLP. Default is True.
        model (PreTrainedModel): The model instance to apply Liger kernels to, if the model has already been
        loaded. Default is None.
    """
    if transformer_version < version.parse("4.52.4"):
        logger.warning("Qwen2.5-VL support is only compatible with transformers >= 4.52.4")
        return

    assert not (cross_entropy and fused_linear_cross_entropy), (
        "cross_entropy and fused_linear_cross_entropy cannot both be True."
    )

    from transformers.models.qwen2_5_vl import modeling_qwen2_5_vl
    from transformers.models.qwen2_5_vl.modeling_qwen2_5_vl import Qwen2_5_VisionTransformerPretrainedModel
    from transformers.models.qwen2_5_vl.modeling_qwen2_5_vl import Qwen2_5_VLForConditionalGeneration
    from transformers.models.qwen2_5_vl.modeling_qwen2_5_vl import Qwen2_5_VLModel
    from transformers.models.qwen2_5_vl.modeling_qwen2_5_vl import Qwen2_5_VLTextModel

    from liger_kernel.transformers.model.qwen2_5_vl import lce_forward as qwen2_5_vl_lce_forward

    if rope:
        modeling_qwen2_5_vl.apply_multimodal_rotary_pos_emb = liger_multimodal_rotary_pos_emb
    if rms_norm:
        modeling_qwen2_5_vl.Qwen2RMSNorm = LigerRMSNorm
    if cross_entropy:
        modeling_qwen2_5_vl.CrossEntropyLoss = LigerCrossEntropyLoss
    if fused_linear_cross_entropy:
        modeling_qwen2_5_vl.Qwen2_5_VLForConditionalGeneration.forward = qwen2_5_vl_lce_forward
    if swiglu:
        modeling_qwen2_5_vl.Qwen2MLP = LigerSwiGLUMLP

    if model is not None:
        # The model instance already exists, so we need to additionally patch the
        # instance variables that reference already-instantiated modules

        if isinstance(model, (Qwen2_5_VLForConditionalGeneration, Qwen2_5_VLModel)):
            # Note: language_model and visual properties can be accessed throught conditional class for BC.
            # Not sure if it is subject to changes in the future.
            # Reference: https://github.com/huggingface/transformers/blob/v4.52.4/src/transformers/models/qwen2_5_vl/modeling_qwen2_5_vl.py#L1823
            text_model: Qwen2_5_VLTextModel = model.language_model
            vision_model: Qwen2_5_VisionTransformerPretrainedModel = model.visual
        elif isinstance(model, Qwen2_5_VLTextModel):
            text_model: Qwen2_5_VLTextModel = model
            vision_model = None
        else:
            # Note: Currently there's no support for patching vision model only. Feel free to raise an issue if needed.
            raise TypeError(
                f"Unsupported Qwen2VL model type. `model` must be `Qwen2VLForConditionalGeneration`, `Qwen2VLModel` or `Qwen2VLTextModel`. Got: {type(model)}"
            )

        if vision_model is not None:
            # Patch Qwen2_5_VisionTransformerPretrainedModel
            for vision_block in model.visual.blocks:
                if rms_norm:
                    _patch_rms_norm_module(vision_block.norm1)
                    _patch_rms_norm_module(vision_block.norm2)

        if text_model is not None:
            if rms_norm:
                _patch_rms_norm_module(text_model.norm)
            for decoder_layer in text_model.layers:
                if swiglu:
                    _patch_swiglu_module(decoder_layer.mlp, LigerSwiGLUMLP)
                if rms_norm:
                    _patch_rms_norm_module(decoder_layer.input_layernorm)
                    _patch_rms_norm_module(decoder_layer.post_attention_layernorm)


def apply_liger_kernel_to_phi3(
    rope: bool = True,
    cross_entropy: bool = False,
    fused_linear_cross_entropy: bool = True,
    rms_norm: bool = True,
    swiglu: bool = True,
    model: PreTrainedModel = None,
) -> None:
    """
    Apply Liger kernels to replace original implementation in HuggingFace Phi3 models.

    Args:
        rope (bool): Whether to apply Liger's rotary position embedding. Default is True.
        cross_entropy (bool): Whether to apply Liger's cross entropy loss. Default is False.
        fused_linear_cross_entropy (bool):
            Whether to apply Liger's fused linear cross entropy loss. Default is True.
            `cross_entropy` and `fused_linear_cross_entropy` cannot both be True.
            If `fused_linear_cross_entropy` is True, the logits will not be materialized but more memory efficient.
        rms_norm (bool): Whether to apply Liger's RMSNorm. Default is True.
        swiglu (bool): Whether to apply Liger's SwiGLU Phi3MLP. Default is True.
        model (PreTrainedModel): The model instance to apply Liger kernels to, if the model has already been
        loaded. Default is None.
    """
    assert not (cross_entropy and fused_linear_cross_entropy), (
        "cross_entropy and fused_linear_cross_entropy cannot both be True."
    )

    from transformers.models.phi3 import modeling_phi3
    from transformers.models.phi3.modeling_phi3 import Phi3Model

    if rope:
        modeling_phi3.apply_rotary_pos_emb = liger_rotary_pos_emb  # Same as Gemma
    if rms_norm:
        modeling_phi3.Phi3RMSNorm = LigerRMSNorm  # Same as Llama
    if swiglu:
        modeling_phi3.Phi3MLP = LigerPhi3SwiGLUMLP
    if cross_entropy:
        if transformer_version >= version.parse(SUPPORTED_TRANSFORMER_VERSION):
            from transformers.loss.loss_utils import nn

            nn.functional.cross_entropy = liger_cross_entropy
        else:
            logger.warning(TRANSFORMER_DEPRECATION_WARNING)
            modeling_phi3.CrossEntropyLoss = LigerCrossEntropyLoss
    if fused_linear_cross_entropy:
        if transformer_version >= version.parse(SUPPORTED_TRANSFORMER_VERSION):
            modeling_phi3.Phi3ForCausalLM.forward = phi3_lce_forward
        else:  # if version < 4.46.1
            logger.warning(TRANSFORMER_DEPRECATION_WARNING)
            modeling_phi3.Phi3ForCausalLM.forward = phi3_lce_forward_deprecated

    if model is not None:
        # The model instance already exists, so we need to additionally patch the
        # instance variables that reference already-instantiated modules

        # get the base model from the model instance
        base_model: Phi3Model = getattr(model, model.base_model_prefix, model)

        if rms_norm:
            _patch_rms_norm_module(base_model.norm)

        for decoder_layer in base_model.layers:
            if swiglu:
                _patch_swiglu_module(decoder_layer.mlp, LigerPhi3SwiGLUMLP)
            if rms_norm:
                _patch_rms_norm_module(decoder_layer.input_layernorm)
                _patch_rms_norm_module(decoder_layer.post_attention_layernorm)


def apply_liger_kernel_to_olmo2(
    rope: bool = True,
    cross_entropy: bool = False,
    fused_linear_cross_entropy: bool = True,
    rms_norm: bool = True,
    swiglu: bool = True,
    model: PreTrainedModel = None,
) -> None:
    """
    Apply Liger kernels to replace original implementation in HuggingFace OLMO2 models.

    Args:
        rope (bool): Whether to apply Liger's rotary position embedding. Default is True.
        cross_entropy (bool): Whether to apply Liger's cross entropy loss. Default is False.
        fused_linear_cross_entropy (bool):
            Whether to apply Liger's fused linear cross entropy loss. Default is True.
            `cross_entropy` and `fused_linear_cross_entropy` cannot both be True.
            If `fused_linear_cross_entropy` is True, the logits will not be materialized but more memory efficient.
        rms_norm (bool): Whether to apply Liger's RMSNorm. Default is True.
        swiglu (bool): Whether to apply Liger's SwiGLU Olmo2MLP. Default is True.
        model (PreTrainedModel): The model instance to apply Liger kernels to, if the model has already been
        loaded. Default is None.
    """
    assert not (cross_entropy and fused_linear_cross_entropy), (
        "cross_entropy and fused_linear_cross_entropy cannot both be True."
    )

    from transformers.models.olmo2 import modeling_olmo2
    from transformers.models.olmo2.modeling_olmo2 import Olmo2Model

    from liger_kernel.transformers.model.olmo2 import lce_forward as olmo2_lce_forward
    from liger_kernel.transformers.rms_norm import LigerRMSNormForOlmo2

    if rope:
        modeling_olmo2.apply_rotary_pos_emb = liger_rotary_pos_emb
    if rms_norm:
        modeling_olmo2.Olmo2RMSNorm = LigerRMSNormForOlmo2
    if swiglu:
        modeling_olmo2.Olmo2MLP = LigerSwiGLUMLP
    if cross_entropy:
        from transformers.loss.loss_utils import nn

        nn.functional.cross_entropy = liger_cross_entropy
    if fused_linear_cross_entropy:
        modeling_olmo2.Olmo2ForCausalLM.forward = olmo2_lce_forward

    if model is not None:
        # The model instance already exists, so we need to additionally patch the
        # instance variables that reference already-instantiated modules

        # get the base model from the model instance
        base_model: Olmo2Model = getattr(model, model.base_model_prefix, model)

        if rms_norm:
            _patch_rms_norm_module(base_model.norm)

        for decoder_layer in base_model.layers:
            if swiglu:
                _patch_swiglu_module(decoder_layer.mlp, LigerSwiGLUMLP)
            if rms_norm:
                _patch_rms_norm_module(decoder_layer.post_attention_layernorm, in_place=False)
                _patch_rms_norm_module(decoder_layer.post_feedforward_layernorm, in_place=False)


def apply_liger_kernel_to_glm4(
    rope: bool = False,
    cross_entropy: bool = False,
    fused_linear_cross_entropy: bool = True,
    rms_norm: bool = True,
    swiglu: bool = True,
    model: PreTrainedModel = None,
) -> None:
    """
    Apply Liger kernels to replace original implementation in HuggingFace GLM-4 models.

    Args:
        rope (bool): Whether to apply Liger's rotary position embedding. Default is False.
        cross_entropy (bool): Whether to apply Liger's cross entropy loss. Default is False.
        fused_linear_cross_entropy (bool):
            Whether to apply Liger's fused linear cross entropy loss. Default is True.
            `cross_entropy` and `fused_linear_cross_entropy` cannot both be True.
            If `fused_linear_cross_entropy` is True, the logits will not be materialized but more memory efficient.
        rms_norm (bool): Whether to apply Liger's RMSNorm. Default is True.
        swiglu (bool): Whether to apply Liger's SwiGLU Glm4MLP. Default is True.
        model (PreTrainedModel): The model instance to apply Liger kernels to, if the model has already been
        loaded. Default is None.
    """
    assert not (cross_entropy and fused_linear_cross_entropy), (
        "cross_entropy and fused_linear_cross_entropy cannot both be True."
    )

    from transformers.models.glm4 import modeling_glm4
    from transformers.models.glm4.modeling_glm4 import Glm4Model

    from liger_kernel.transformers.model.glm4 import lce_forward as glm4_lce_forward
    from liger_kernel.transformers.rms_norm import LigerRMSNormForGlm4

    if rope:
        raise NotImplementedError("liger_rotary_pos_emb is not available for Glm4 models.")
    if rms_norm:
        modeling_glm4.Glm4RMSNorm = LigerRMSNormForGlm4
    if swiglu:
        modeling_glm4.Glm4MLP = LigerPhi3SwiGLUMLP
    if cross_entropy:
        from transformers.loss.loss_utils import nn

        nn.functional.cross_entropy = liger_cross_entropy
    if fused_linear_cross_entropy:
        modeling_glm4.Glm4ForCausalLM.forward = glm4_lce_forward

    if model is not None:
        # The model instance already exists, so we need to additionally patch the
        # instance variables that reference already-instantiated modules

        # get the base model from the model instance
        base_model: Glm4Model = getattr(model, model.base_model_prefix, model)

        if rms_norm:
            _patch_rms_norm_module(base_model.norm, in_place=False)

        for decoder_layer in base_model.layers:
            if swiglu:
                _patch_swiglu_module(decoder_layer.mlp, LigerPhi3SwiGLUMLP)
            if rms_norm:
                _patch_rms_norm_module(decoder_layer.input_layernorm, in_place=False)
                _patch_rms_norm_module(decoder_layer.post_attention_layernorm, in_place=False)
                _patch_rms_norm_module(decoder_layer.post_self_attn_layernorm, in_place=False)
                _patch_rms_norm_module(decoder_layer.post_mlp_layernorm, in_place=False)


# Model type corresponds to the keys defined in transformers/models/auto/modeling_auto.py
MODEL_TYPE_TO_APPLY_LIGER_FN = {
    "gemma": apply_liger_kernel_to_gemma,
    "gemma2": apply_liger_kernel_to_gemma2,
    "gemma3_text": apply_liger_kernel_to_gemma3_text,
    "gemma3": apply_liger_kernel_to_gemma3,
    "glm4": apply_liger_kernel_to_glm4,
    "llama": apply_liger_kernel_to_llama,
    "llava": apply_liger_kernel_to_llava,
    "granite": apply_liger_kernel_to_granite,
    "mllama": apply_liger_kernel_to_mllama,
    "mllama_text_model": apply_liger_kernel_to_mllama,
    "mistral": apply_liger_kernel_to_mistral,
    "mixtral": apply_liger_kernel_to_mixtral,
    "olmo2": apply_liger_kernel_to_olmo2,
    "qwen2": apply_liger_kernel_to_qwen2,
    "qwen3": apply_liger_kernel_to_qwen3,
    "qwen3_moe": apply_liger_kernel_to_qwen3_moe,
    "qwen2_vl": apply_liger_kernel_to_qwen2_vl,
    "qwen2_vl_text": apply_liger_kernel_to_qwen2_vl,
    "qwen2_5_vl": apply_liger_kernel_to_qwen2_5_vl,
    "qwen2_5_vl_text": apply_liger_kernel_to_qwen2_5_vl,
    "phi3": apply_liger_kernel_to_phi3,
    "paligemma": apply_liger_kernel_to_paligemma,
}


def _apply_liger_kernel(model_type: str, **kwargs) -> None:
    """
    Applies Liger kernels based on the specified model type. The custom
    kernels for the specified model type will be applied with the provided
    keyword arguments, otherwise the default configuration will be used.

    ** Note: Calling _apply_liger_kernel() after model initialization
    will not be able to fully patch models. This must be called before model initialization.
    If the model has already been instantiated

    Args:
        - model_type: the model types as defined in transformers/models/auto/modeling_auto.py
          and specified in the model's config.json
        - kwargs: keyword arguments that are passed to the corresponding apply_liger_kernel_to_* function.
    """
    if not model_type:
        logger.info("Model type was not provided. No Liger kernels will be applied.")
        return

    if model_type not in MODEL_TYPE_TO_APPLY_LIGER_FN.keys():
        logger.info(f"There are currently no Liger kernels supported for model type: {model_type}.")
        return

    apply_fn = MODEL_TYPE_TO_APPLY_LIGER_FN[model_type]
    apply_fn_signature = inspect.signature(apply_fn)

    # Filter out the keyword arguments that are not supported by the apply function
    applicable_kwargs = {key: value for key, value in kwargs.items() if key in apply_fn_signature.parameters}

    logger.info(f"Applying Liger kernels for model type: {model_type} with kwargs: {applicable_kwargs}")

    # Assume this is invoked pre-model initialization, so we only need to patch transformers code
    apply_fn(**applicable_kwargs)


def _apply_liger_kernel_to_instance(model: PreTrainedModel, **kwargs) -> None:
    """
    Applies Liger kernels to the provided model instance.

    Args:
        - model: the model instance to apply Liger kernels to
        - kwargs: keyword arguments that are passed to the corresponding apply_liger_kernel_to_* function.
    """
    model_type = getattr(model, "config", None) and getattr(model.config, "model_type", None)

    if not model_type:
        logger.info("Model type could not be determined from model config. No Liger kernels will be applied.")
        return

    if model_type not in MODEL_TYPE_TO_APPLY_LIGER_FN.keys():
        logger.info(f"There are currently no Liger kernels supported for model type: {model_type}.")
        return

    apply_fn = MODEL_TYPE_TO_APPLY_LIGER_FN[model_type]
    apply_fn_signature = inspect.signature(apply_fn)

    # Filter out the keyword arguments that are not supported by the apply function
    applicable_kwargs = {key: value for key, value in kwargs.items() if key in apply_fn_signature.parameters}
    logger.info(
        f"Applying Liger kernels to model instance with model type: {model_type} with kwargs: {applicable_kwargs}"
    )

    apply_fn(model=model, **applicable_kwargs)<|MERGE_RESOLUTION|>--- conflicted
+++ resolved
@@ -359,58 +359,6 @@
         elif vision_model_name not in MODEL_TYPE_TO_APPLY_LIGER_FN:
             logger.warning(f"{vision_model_name} is not supported by Liger kernel.")
 
-<<<<<<< HEAD
-# def apply_liger_kernel_to_llama4(
-#     rope: bool = True,
-#     cross_entropy: bool = False,
-#     fused_linear_cross_entropy: bool = True,
-#     rms_norm: bool = True,
-#     swiglu: bool = False,
-#     model: PreTrainedModel = None,
-# ) -> None:
-#     """
-#     Apply Liger kernels to replace original implementation in HuggingFace Llama4 models.
-
-#     Args:
-#         rope (bool): Whether to apply Liger's rotary position embedding. Default is True.
-#         cross_entropy (bool): Whether to apply Liger's cross entropy loss. Default is False.
-#         fused_linear_cross_entropy (bool):
-#             Whether to apply Liger's fused linear cross entropy loss. Default is True.
-#             `cross_entropy` and `fused_linear_cross_entropy` cannot both be True.
-#             If `fused_linear_cross_entropy` is True, the logits will not be materialized but more memory efficient.
-#         rms_norm (bool): Whether to apply Liger's RMSNorm. Default is True.
-#         swiglu (bool): Whether to apply Liger's SwiGLU MLP. Default is False.
-#         model (PreTrainedModel): The model instance to apply Liger kernels to, if the model has already been
-#         loaded. Default is None.
-#     """
-#     assert not (cross_entropy and fused_linear_cross_entropy), (
-#         "cross_entropy and fused_linear_cross_entropy cannot both be True."
-#     )
-
-#     from transformers.models.llama4 import modeling_llama4
-#     from transformers.models.mllama.modeling_llama4 import Llama4ForCausalLM
-#     from transformers.models.mllama.modeling_llama4 import Llama4ForConditionalGeneration
-#     from transformers.models.mllama.modeling_llama4 import Llama4TextModel
-#     from transformers.models.mllama.modeling_llama4 import Llama4VisionModel
-#     from liger_kernel.transformers.model.llama4 import lce_forward as llama4_lce_forward
-#     if rope:
-#         modeling_llama4.apply_rotary_emb = liger_rotary_pos_emb
-#     if rms_norm:
-#         modeling_llama4.Llama4RMSNorm = LigerRMSNorm
-#     if swiglu:
-#         modeling_llama4.Llama4MLP = LigerSwiGLUMLP
-
-#     if cross_entropy:
-#         modeling_llama4.CrossEntropyLoss = LigerCrossEntropyLoss
-
-#     if fused_linear_cross_entropy:
-#         modeling_llama4.Llama4ForCausalLM.forward = llama4_lce_forward
-
-#     if model is not None:
-#         # The model instance already exists, so we need to additionally patch the
-#         # instance variables that reference already-instantiated modules
-
-=======
 def apply_liger_kernel_to_llama4(
     rope: bool = True,
     cross_entropy: bool = False,
@@ -497,7 +445,6 @@
                 if layer_norm:
                     _patch_layer_norm_module(layer.input_layernorm)
                     _patch_layer_norm_module(layer.post_attention_layernorm)
->>>>>>> 50f202dd
 
 
 def apply_liger_kernel_to_mllama(
