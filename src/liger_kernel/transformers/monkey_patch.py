from functools import partial

from liger_kernel.transformers.cross_entropy import LigerCrossEntropyLoss
from liger_kernel.transformers.geglu import LigerGEGLUMLP
from liger_kernel.transformers.model.llama import lce_forward as llama_lce_forward
from liger_kernel.transformers.model.phi3 import lce_forward as phi3_lce_forward
from liger_kernel.transformers.model.mistral import lce_forward as mistral_lce_forward
from liger_kernel.transformers.model.qwen2 import lce_forward as qwen2_lce_forward
from liger_kernel.transformers.rms_norm import LigerRMSNorm
from liger_kernel.transformers.rope import liger_rotary_pos_emb
from liger_kernel.transformers.swiglu import (
    LigerBlockSparseTop2MLP,
    LigerPhi3SwiGLUMLP,
    LigerSwiGLUMLP,
)


def apply_liger_kernel_to_llama(
    rope: bool = True,
    cross_entropy: bool = False,
    fused_linear_cross_entropy: bool = True,
    rms_norm: bool = True,
    swiglu: bool = True,
) -> None:
    """
    Apply Liger kernels to replace original implementation in HuggingFace Llama models (2 and 3)

    Args:
        rope (bool): Whether to apply Liger's rotary position embedding. Default is True.
        cross_entropy (bool): Whether to apply Liger's cross entropy loss. Default is False.
        fused_linear_cross_entropy (bool):
            Whether to apply Liger's fused linear cross entropy loss. Default is True.
            `cross_entropy` and `fused_linear_cross_entropy` cannot both be True.
            If `fused_linear_cross_entropy` is True, the logits will not be materialized but more memory efficient.
        rms_norm (bool): Whether to apply Liger's RMSNorm. Default is True.
        swiglu (bool): Whether to apply Liger's SwiGLU MLP. Default is True.
    """

    assert not (
        cross_entropy and fused_linear_cross_entropy
    ), "cross_entropy and fused_linear_cross_entropy cannot both be True."

    from transformers.models.llama import modeling_llama

    if rope:
        modeling_llama.apply_rotary_pos_emb = liger_rotary_pos_emb
    if rms_norm:
        modeling_llama.LlamaRMSNorm = LigerRMSNorm
    if swiglu:
        modeling_llama.LlamaMLP = LigerSwiGLUMLP
    if cross_entropy:
        modeling_llama.CrossEntropyLoss = LigerCrossEntropyLoss
    if fused_linear_cross_entropy:
        modeling_llama.LlamaForCausalLM.forward = llama_lce_forward


def apply_liger_kernel_to_mistral(
    rope: bool = True,
    cross_entropy: bool = False,
    fused_linear_cross_entropy: bool = True,
    rms_norm: bool = True,
    swiglu: bool = True,
) -> None:
    """
    Apply Liger kernels to replace original implementation in HuggingFace Mistral models

    Args:
        rope (bool): Whether to apply Liger's rotary position embedding. Default is True.
        cross_entropy (bool): Whether to apply Liger's cross entropy loss. Default is True.
        fused_linear_cross_entropy (bool):
            Whether to apply Liger's fused lienar cross entropy loss. Default is True.
            `cross_entropy` and `fused_linear_cross_entropy` cannot both be True.
            If `fused_linear_cross_entropy` is True, the logits will not be materialized but more memory efficient.
        rms_norm (bool): Whether to apply Liger's RMSNorm. Default is True.
        rms_norm (bool): Whether to apply Liger's RMSNorm. Default is True.
        swiglu (bool): Whether to apply Liger's SwiGLU MLP. Default is True.
    """
    assert not (
        cross_entropy and fused_linear_cross_entropy
    ), "cross_entropy and fused_linear_cross_entropy cannot both be True."

    from transformers.models.mistral import modeling_mistral

    if rope:
        modeling_mistral.apply_rotary_pos_emb = liger_rotary_pos_emb
    if rms_norm:
        modeling_mistral.MistralRMSNorm = LigerRMSNorm
    if cross_entropy:
        modeling_mistral.CrossEntropyLoss = LigerCrossEntropyLoss
    if fused_linear_cross_entropy:
        modeling_mistral.MistralForCausalLM.forward = mistral_lce_forward
    if swiglu:
        modeling_mistral.MistralMLP = LigerSwiGLUMLP


def apply_liger_kernel_to_mixtral(
    rope: bool = True,
    cross_entropy: bool = True,
    rms_norm: bool = True,
    swiglu: bool = True,
) -> None:
    """
    Apply Liger kernels to replace original implementation in HuggingFace Mixtral models

    Args:
        rope (bool): Whether to apply Liger's rotary position embedding. Default is True.
        cross_entropy (bool): Whether to apply Liger's cross entropy loss. Default is True.
        rms_norm (bool): Whether to apply Liger's RMSNorm. Default is True.
        swiglu (bool): Whether to apply Liger's SwiGLU MLP. Default is True.
    """

    from transformers.models.mixtral import modeling_mixtral

    if rope:
        modeling_mixtral.apply_rotary_pos_emb = liger_rotary_pos_emb
    if rms_norm:
        modeling_mixtral.MixtralRMSNorm = LigerRMSNorm
    if cross_entropy:
        modeling_mixtral.CrossEntropyLoss = LigerCrossEntropyLoss
    if swiglu:
        modeling_mixtral.MixtralBlockSparseTop2MLP = LigerBlockSparseTop2MLP


def apply_liger_kernel_to_gemma(
    rope: bool = True,
    cross_entropy: bool = True,
    rms_norm: bool = True,
    geglu: bool = True,
) -> None:
    """
    Apply Liger kernels to replace original implementation in HuggingFace Gemma2 models
    to make GPU go burrr.

    Args:
        rope (bool): Whether to apply Liger's rotary position embedding. Default is True.
        cross_entropy (bool): Whether to apply Liger's cross entropy loss. Default is True.
        rms_norm (bool): Whether to apply Liger's RMSNorm. Default is True.
        geglu (bool): Whether to apply Liger's GeGLU MLP. Default is True.
    """
    from transformers.models.gemma import modeling_gemma

    if rope:
        modeling_gemma.apply_rotary_pos_emb = liger_rotary_pos_emb
    if rms_norm:
        # https://github.com/huggingface/transformers/blob/v4.44.2/src/transformers/models/gemma/modeling_gemma.py#L109
        modeling_gemma.GemmaRMSNorm = partial(LigerRMSNorm, offset=1.0, init_fn="zeros")
    if cross_entropy:
        modeling_gemma.CrossEntropyLoss = LigerCrossEntropyLoss
    if geglu:
        modeling_gemma.GemmaMLP = LigerGEGLUMLP


def apply_liger_kernel_to_qwen2(
    rope: bool = True,
    cross_entropy: bool = False,
    fused_linear_cross_entropy: bool = True,
    rms_norm: bool = True,
    swiglu: bool = True,
) -> None:
    """
    Apply Liger kernels to replace original implementation in HuggingFace Qwen2 models

    Args:
        rope (bool): Whether to apply Liger's rotary position embedding. Default is True.
        cross_entropy (bool): Whether to apply Liger's cross entropy loss. Default is False.
        fused_linear_cross_entropy (bool):
            Whether to apply Liger's fused linear cross entropy loss. Default is True.
            `cross_entropy` and `fused_linear_cross_entropy` cannot both be True.
            If `fused_linear_cross_entropy` is True, the logits will not be materialized but more memory efficient.
        rms_norm (bool): Whether to apply Liger's RMSNorm. Default is True.
        swiglu (bool): Whether to apply Liger's SwiGLU MLP. Default is True.
    """
    assert not (
        cross_entropy and fused_linear_cross_entropy
    ), "cross_entropy and fused_linear_cross_entropy cannot both be True."

    from transformers.models.qwen2 import modeling_qwen2

    if rope:
        modeling_qwen2.apply_rotary_pos_emb = liger_rotary_pos_emb
    if rms_norm:
        modeling_qwen2.Qwen2RMSNorm = LigerRMSNorm
    if cross_entropy:
        modeling_qwen2.CrossEntropyLoss = LigerCrossEntropyLoss
    if fused_linear_cross_entropy:
        modeling_qwen2.Qwen2ForCausalLM.forward = qwen2_lce_forward
    if swiglu:
        modeling_qwen2.Qwen2MLP = LigerSwiGLUMLP


def apply_liger_kernel_to_phi3(
    rope: bool = True,
<<<<<<< HEAD
    cross_entropy: bool = False,
    fused_linear_cross_entropy: bool = True,
=======
    cross_entropy: bool = True,
>>>>>>> ee2dacbe
    rms_norm: bool = True,
    swiglu: bool = True,
) -> None:
    """
    Apply Liger kernels to replace original implementation in HuggingFace Phi3 models.

    Args:
        rope (bool): Whether to apply Liger's rotary position embedding. Default is True.
        cross_entropy (bool): Whether to apply Liger's cross entropy loss. Default is False.
<<<<<<< HEAD
        fused_linear_cross_entropy (bool):
            Whether to apply Liger's fused linear cross entropy loss. Default is True.
            `cross_entropy` and `fused_linear_cross_entropy` cannot both be True.
            If `fused_linear_cross_entropy` is True, the logits will not be materialized but more memory efficient.
        rms_norm (bool): Whether to apply Liger's RMSNorm. Default is True.
        swiglu (bool): Whether to apply Liger's SwiGLU Phi3MLP. Default is True.
    """
    assert not (
        cross_entropy and fused_linear_cross_entropy
    ), "cross_entropy and fused_linear_cross_entropy cannot both be True."
=======
        rms_norm (bool): Whether to apply Liger's RMSNorm. Default is True.
        swiglu (bool): Whether to apply Liger's SwiGLU Phi3MLP. Default is True.
    """
>>>>>>> ee2dacbe
    from transformers.models.phi3 import modeling_phi3

    if rope:
        modeling_phi3.apply_rotary_pos_emb = liger_rotary_pos_emb  # Same as Gemma
    if rms_norm:
        modeling_phi3.Phi3RMSNorm = LigerRMSNorm  # Same as Llama
    if swiglu:
        modeling_phi3.Phi3MLP = LigerPhi3SwiGLUMLP
    if cross_entropy:
<<<<<<< HEAD
        modeling_phi3.CrossEntropyLoss = LigerCrossEntropyLoss
    if fused_linear_cross_entropy:
        modeling_phi3.Phi3ForCausalLM.forward = phi3_lce_forward
=======
        modeling_phi3.CrossEntropyLoss = LigerCrossEntropyLoss
>>>>>>> ee2dacbe
<|MERGE_RESOLUTION|>--- conflicted
+++ resolved
@@ -190,12 +190,8 @@
 
 def apply_liger_kernel_to_phi3(
     rope: bool = True,
-<<<<<<< HEAD
-    cross_entropy: bool = False,
-    fused_linear_cross_entropy: bool = True,
-=======
-    cross_entropy: bool = True,
->>>>>>> ee2dacbe
+    cross_entropy: bool = False,
+    fused_linear_cross_entropy: bool = True,
     rms_norm: bool = True,
     swiglu: bool = True,
 ) -> None:
@@ -205,7 +201,6 @@
     Args:
         rope (bool): Whether to apply Liger's rotary position embedding. Default is True.
         cross_entropy (bool): Whether to apply Liger's cross entropy loss. Default is False.
-<<<<<<< HEAD
         fused_linear_cross_entropy (bool):
             Whether to apply Liger's fused linear cross entropy loss. Default is True.
             `cross_entropy` and `fused_linear_cross_entropy` cannot both be True.
@@ -216,11 +211,7 @@
     assert not (
         cross_entropy and fused_linear_cross_entropy
     ), "cross_entropy and fused_linear_cross_entropy cannot both be True."
-=======
-        rms_norm (bool): Whether to apply Liger's RMSNorm. Default is True.
-        swiglu (bool): Whether to apply Liger's SwiGLU Phi3MLP. Default is True.
-    """
->>>>>>> ee2dacbe
+
     from transformers.models.phi3 import modeling_phi3
 
     if rope:
@@ -230,10 +221,6 @@
     if swiglu:
         modeling_phi3.Phi3MLP = LigerPhi3SwiGLUMLP
     if cross_entropy:
-<<<<<<< HEAD
         modeling_phi3.CrossEntropyLoss = LigerCrossEntropyLoss
     if fused_linear_cross_entropy:
-        modeling_phi3.Phi3ForCausalLM.forward = phi3_lce_forward
-=======
-        modeling_phi3.CrossEntropyLoss = LigerCrossEntropyLoss
->>>>>>> ee2dacbe
+        modeling_phi3.Phi3ForCausalLM.forward = phi3_lce_forward