import inspect
import logging
from functools import partial

from liger_kernel.transformers.cross_entropy import LigerCrossEntropyLoss
from liger_kernel.transformers.geglu import LigerGEGLUMLP
from liger_kernel.transformers.model.gemma import lce_forward as gemma_lce_forward
from liger_kernel.transformers.model.llama import lce_forward as llama_lce_forward
from liger_kernel.transformers.model.mistral import lce_forward as mistral_lce_forward
from liger_kernel.transformers.model.phi3 import lce_forward as phi3_lce_forward
from liger_kernel.transformers.model.qwen2 import lce_forward as qwen2_lce_forward
from liger_kernel.transformers.rms_norm import LigerRMSNorm
from liger_kernel.transformers.rope import liger_rotary_pos_emb
from liger_kernel.transformers.swiglu import (
    LigerBlockSparseTop2MLP,
    LigerPhi3SwiGLUMLP,
    LigerSwiGLUMLP,
)

logger = logging.getLogger(__name__)


def apply_liger_kernel_to_llama(
    rope: bool = True,
    cross_entropy: bool = False,
    fused_linear_cross_entropy: bool = True,
    rms_norm: bool = True,
    swiglu: bool = True,
) -> None:
    """
    Apply Liger kernels to replace original implementation in HuggingFace Llama models (2 and 3)

    Args:
        rope (bool): Whether to apply Liger's rotary position embedding. Default is True.
        cross_entropy (bool): Whether to apply Liger's cross entropy loss. Default is False.
        fused_linear_cross_entropy (bool):
            Whether to apply Liger's fused linear cross entropy loss. Default is True.
            `cross_entropy` and `fused_linear_cross_entropy` cannot both be True.
            If `fused_linear_cross_entropy` is True, the logits will not be materialized but more memory efficient.
        rms_norm (bool): Whether to apply Liger's RMSNorm. Default is True.
        swiglu (bool): Whether to apply Liger's SwiGLU MLP. Default is True.
    """

    assert not (
        cross_entropy and fused_linear_cross_entropy
    ), "cross_entropy and fused_linear_cross_entropy cannot both be True."

    from transformers.models.llama import modeling_llama

    if rope:
        modeling_llama.apply_rotary_pos_emb = liger_rotary_pos_emb
    if rms_norm:
        modeling_llama.LlamaRMSNorm = LigerRMSNorm
    if swiglu:
        modeling_llama.LlamaMLP = LigerSwiGLUMLP
    if cross_entropy:
        modeling_llama.CrossEntropyLoss = LigerCrossEntropyLoss
    if fused_linear_cross_entropy:
        modeling_llama.LlamaForCausalLM.forward = llama_lce_forward


def apply_liger_kernel_to_mistral(
    rope: bool = True,
    cross_entropy: bool = False,
    fused_linear_cross_entropy: bool = True,
    rms_norm: bool = True,
    swiglu: bool = True,
) -> None:
    """
    Apply Liger kernels to replace original implementation in HuggingFace Mistral models

    Args:
        rope (bool): Whether to apply Liger's rotary position embedding. Default is True.
        cross_entropy (bool): Whether to apply Liger's cross entropy loss. Default is True.
        fused_linear_cross_entropy (bool):
            Whether to apply Liger's fused linear cross entropy loss. Default is True.
            `cross_entropy` and `fused_linear_cross_entropy` cannot both be True.
            If `fused_linear_cross_entropy` is True, the logits will not be materialized but more memory efficient.
        rms_norm (bool): Whether to apply Liger's RMSNorm. Default is True.
        rms_norm (bool): Whether to apply Liger's RMSNorm. Default is True.
        swiglu (bool): Whether to apply Liger's SwiGLU MLP. Default is True.
    """
    assert not (
        cross_entropy and fused_linear_cross_entropy
    ), "cross_entropy and fused_linear_cross_entropy cannot both be True."

    from transformers.models.mistral import modeling_mistral

    if rope:
        modeling_mistral.apply_rotary_pos_emb = liger_rotary_pos_emb
    if rms_norm:
        modeling_mistral.MistralRMSNorm = LigerRMSNorm
    if cross_entropy:
        modeling_mistral.CrossEntropyLoss = LigerCrossEntropyLoss
    if fused_linear_cross_entropy:
        modeling_mistral.MistralForCausalLM.forward = mistral_lce_forward
    if swiglu:
        modeling_mistral.MistralMLP = LigerSwiGLUMLP


def apply_liger_kernel_to_mixtral(
    rope: bool = True,
    cross_entropy: bool = True,
    rms_norm: bool = True,
    swiglu: bool = True,
) -> None:
    """
    Apply Liger kernels to replace original implementation in HuggingFace Mixtral models

    Args:
        rope (bool): Whether to apply Liger's rotary position embedding. Default is True.
        cross_entropy (bool): Whether to apply Liger's cross entropy loss. Default is True.
        rms_norm (bool): Whether to apply Liger's RMSNorm. Default is True.
        swiglu (bool): Whether to apply Liger's SwiGLU MLP. Default is True.
    """

    from transformers.models.mixtral import modeling_mixtral

    if rope:
        modeling_mixtral.apply_rotary_pos_emb = liger_rotary_pos_emb
    if rms_norm:
        modeling_mixtral.MixtralRMSNorm = LigerRMSNorm
    if cross_entropy:
        modeling_mixtral.CrossEntropyLoss = LigerCrossEntropyLoss
    if swiglu:
        modeling_mixtral.MixtralBlockSparseTop2MLP = LigerBlockSparseTop2MLP


def apply_liger_kernel_to_gemma(
    rope: bool = True,
    cross_entropy: bool = True,
    fused_linear_cross_entropy: bool = True,
    rms_norm: bool = True,
    geglu: bool = True,
) -> None:
    """
    Apply Liger kernels to replace original implementation in HuggingFace Gemma
    (Gemma 1 and 1.1 supported, for Gemma2 please use `apply_liger_kernel_to_gemma2` ) to make GPU go burrr.

    Args:
        rope (bool): Whether to apply Liger's rotary position embedding. Default is True.
        cross_entropy (bool): Whether to apply Liger's cross entropy loss. Default is True.
        rms_norm (bool): Whether to apply Liger's RMSNorm. Default is True.
        geglu (bool): Whether to apply Liger's GeGLU MLP. Default is True.
    """
    assert not (
        cross_entropy and fused_linear_cross_entropy
    ), "cross_entropy and fused_linear_cross_entropy cannot both be True."

    from transformers.models.gemma import modeling_gemma

    if rope:
        modeling_gemma.apply_rotary_pos_emb = liger_rotary_pos_emb
    if rms_norm:
        # https://github.com/huggingface/transformers/blob/v4.44.2/src/transformers/models/gemma/modeling_gemma.py#L109
        modeling_gemma.GemmaRMSNorm = partial(LigerRMSNorm, offset=1.0, init_fn="zeros")
    if cross_entropy:
        modeling_gemma.CrossEntropyLoss = LigerCrossEntropyLoss
    if geglu:
        modeling_gemma.GemmaMLP = LigerGEGLUMLP
    if fused_linear_cross_entropy:
        modeling_gemma.GemmaForCausalLM.forward = gemma_lce_forward


def apply_liger_kernel_to_gemma2(
    rope: bool = True,
    cross_entropy: bool = True,
    rms_norm: bool = True,
    geglu: bool = True,
) -> None:
    """
    Apply Liger kernels to replace original implementation in HuggingFace Gemma2
    (for Gemma1 please use `apply_liger_kernel_to_gemma`) to make GPU go burrr.

    Args:
        rope (bool): Whether to apply Liger's rotary position embedding. Default is True.
        cross_entropy (bool): Whether to apply Liger's cross entropy loss. Default is True.
        rms_norm (bool): Whether to apply Liger's RMSNorm. Default is True.
        geglu (bool): Whether to apply Liger's GeGLU MLP. Default is True.
    """
    from transformers.models.gemma2 import modeling_gemma2

    if rope:
        modeling_gemma2.apply_rotary_pos_emb = liger_rotary_pos_emb
    if rms_norm:
        # https://github.com/huggingface/transformers/blob/v4.44.2/src/transformers/models/gemma/modeling_gemma.py#L109
        modeling_gemma2.Gemma2RMSNorm = partial(
            LigerRMSNorm, offset=1.0, init_fn="zeros"
        )
    if cross_entropy:
        modeling_gemma2.CrossEntropyLoss = LigerCrossEntropyLoss
    if geglu:
        modeling_gemma2.Gemma2MLP = LigerGEGLUMLP


def apply_liger_kernel_to_qwen2(
    rope: bool = True,
    cross_entropy: bool = False,
    fused_linear_cross_entropy: bool = True,
    rms_norm: bool = True,
    swiglu: bool = True,
) -> None:
    """
    Apply Liger kernels to replace original implementation in HuggingFace Qwen2 models

    Args:
        rope (bool): Whether to apply Liger's rotary position embedding. Default is True.
        cross_entropy (bool): Whether to apply Liger's cross entropy loss. Default is False.
        fused_linear_cross_entropy (bool):
            Whether to apply Liger's fused linear cross entropy loss. Default is True.
            `cross_entropy` and `fused_linear_cross_entropy` cannot both be True.
            If `fused_linear_cross_entropy` is True, the logits will not be materialized but more memory efficient.
        rms_norm (bool): Whether to apply Liger's RMSNorm. Default is True.
        swiglu (bool): Whether to apply Liger's SwiGLU MLP. Default is True.
    """
    assert not (
        cross_entropy and fused_linear_cross_entropy
    ), "cross_entropy and fused_linear_cross_entropy cannot both be True."

    from transformers.models.qwen2 import modeling_qwen2

    if rope:
        modeling_qwen2.apply_rotary_pos_emb = liger_rotary_pos_emb
    if rms_norm:
        modeling_qwen2.Qwen2RMSNorm = LigerRMSNorm
    if cross_entropy:
        modeling_qwen2.CrossEntropyLoss = LigerCrossEntropyLoss
    if fused_linear_cross_entropy:
        modeling_qwen2.Qwen2ForCausalLM.forward = qwen2_lce_forward
    if swiglu:
        modeling_qwen2.Qwen2MLP = LigerSwiGLUMLP


def apply_liger_kernel_to_phi3(
    rope: bool = True,
    cross_entropy: bool = False,
    fused_linear_cross_entropy: bool = True,
    rms_norm: bool = True,
    swiglu: bool = True,
) -> None:
    """
    Apply Liger kernels to replace original implementation in HuggingFace Phi3 models.

    Args:
        rope (bool): Whether to apply Liger's rotary position embedding. Default is True.
        cross_entropy (bool): Whether to apply Liger's cross entropy loss. Default is False.
        fused_linear_cross_entropy (bool):
            Whether to apply Liger's fused linear cross entropy loss. Default is True.
            `cross_entropy` and `fused_linear_cross_entropy` cannot both be True.
            If `fused_linear_cross_entropy` is True, the logits will not be materialized but more memory efficient.
        rms_norm (bool): Whether to apply Liger's RMSNorm. Default is True.
        swiglu (bool): Whether to apply Liger's SwiGLU Phi3MLP. Default is True.
    """
    assert not (
        cross_entropy and fused_linear_cross_entropy
    ), "cross_entropy and fused_linear_cross_entropy cannot both be True."

    from transformers.models.phi3 import modeling_phi3

    if rope:
        modeling_phi3.apply_rotary_pos_emb = liger_rotary_pos_emb  # Same as Gemma
    if rms_norm:
        modeling_phi3.Phi3RMSNorm = LigerRMSNorm  # Same as Llama
    if swiglu:
        modeling_phi3.Phi3MLP = LigerPhi3SwiGLUMLP
    if cross_entropy:
        modeling_phi3.CrossEntropyLoss = LigerCrossEntropyLoss
<<<<<<< HEAD
    if fused_linear_cross_entropy:
        modeling_phi3.Phi3ForCausalLM.forward = phi3_lce_forward
=======


# Model type corresponds to the keys defined in transformers/models/auto/modeling_auto.py
MODEL_TYPE_TO_APPLY_LIGER_FN = {
    "gemma": apply_liger_kernel_to_gemma,
    "llama": apply_liger_kernel_to_llama,
    "mistral": apply_liger_kernel_to_mistral,
    "mixtral": apply_liger_kernel_to_mixtral,
    "qwen2": apply_liger_kernel_to_qwen2,
    "phi3": apply_liger_kernel_to_phi3,
}


def _apply_liger_kernel(model_type: str = "", **kwargs) -> None:
    """
    Applies Liger kernels based on the specified model type. The custom
    kernels for the specified model type will be applied with the provided
    keyword arguments, otherwise the default configuration will be used.

    Args:
        - model_type: the model types as defined in transformers/models/auto/modeling_auto.py
          and specified in the model's config.json
        - kwargs: keyword arguments that are passed to the corresponding apply_liger_kernel_to_* function.
    """

    if not model_type:
        logger.info("Model type was not provided. No Liger kernels will be applied.")
        return

    if model_type not in MODEL_TYPE_TO_APPLY_LIGER_FN.keys():
        logger.info(
            f"There are currently no Liger kernels supported for model type: {model_type}."
        )
        return

    apply_fn = MODEL_TYPE_TO_APPLY_LIGER_FN[model_type]
    apply_fn_signature = inspect.signature(apply_fn)

    # Filter out the keyword arguments that are not supported by the apply function
    applicable_kwargs = {
        key: value
        for key, value in kwargs.items()
        if key in apply_fn_signature.parameters
    }

    logger.info(
        f"Applying Liger kernels for model type: {model_type} with kwargs: {applicable_kwargs}"
    )

    # Apply the default combination of liger kernels available for the model
    apply_fn(**applicable_kwargs)
>>>>>>> e3fd9eea
<|MERGE_RESOLUTION|>--- conflicted
+++ resolved
@@ -265,10 +265,8 @@
         modeling_phi3.Phi3MLP = LigerPhi3SwiGLUMLP
     if cross_entropy:
         modeling_phi3.CrossEntropyLoss = LigerCrossEntropyLoss
-<<<<<<< HEAD
     if fused_linear_cross_entropy:
         modeling_phi3.Phi3ForCausalLM.forward = phi3_lce_forward
-=======
 
 
 # Model type corresponds to the keys defined in transformers/models/auto/modeling_auto.py
@@ -319,5 +317,4 @@
     )
 
     # Apply the default combination of liger kernels available for the model
-    apply_fn(**applicable_kwargs)
->>>>>>> e3fd9eea
+    apply_fn(**applicable_kwargs)