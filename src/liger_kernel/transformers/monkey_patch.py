--- conflicted
+++ resolved
@@ -1997,8 +1997,6 @@
                 _patch_rms_norm_module(decoder_layer.input_layernorm)
                 _patch_rms_norm_module(decoder_layer.pre_ff_layernorm)
 
-<<<<<<< HEAD
-<<<<<<< HEAD
 def apply_liger_kernel_to_glm4v_moe(
     rope: bool = False,
     cross_entropy: bool = False,
@@ -2177,10 +2175,6 @@
         elif vision_model_name not in MODEL_TYPE_TO_APPLY_LIGER_FN:
             logger.warning(f"{vision_model_name} is not supported by Liger kernel.")
 
-=======
->>>>>>> b622d23 (Fix make style)
-=======
->>>>>>> 760b5164
 
 # Model type corresponds to the keys defined in transformers/models/auto/modeling_auto.py
 MODEL_TYPE_TO_APPLY_LIGER_FN = {
