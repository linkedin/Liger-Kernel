--- conflicted
+++ resolved
@@ -15,9 +15,7 @@
     apply_liger_kernel_to_mixtral,
     apply_liger_kernel_to_phi3,
     apply_liger_kernel_to_qwen2,
-<<<<<<< HEAD
     apply_liger_kernel_to_qwen2_vl,
-=======
 )
 from liger_kernel.transformers.rms_norm import LigerRMSNorm  # noqa: F401
 from liger_kernel.transformers.rope import liger_rotary_pos_emb  # noqa: F401
@@ -25,5 +23,4 @@
     LigerBlockSparseTop2MLP,
     LigerPhi3SwiGLUMLP,
     LigerSwiGLUMLP,
->>>>>>> a307eac8
 )