--- conflicted
+++ resolved
@@ -41,11 +41,8 @@
     from liger_kernel.transformers.monkey_patch import apply_liger_kernel_to_qwen2_5_vl  # noqa: F401
     from liger_kernel.transformers.monkey_patch import apply_liger_kernel_to_qwen2_vl  # noqa: F401
     from liger_kernel.transformers.monkey_patch import apply_liger_kernel_to_qwen3  # noqa: F401
-<<<<<<< HEAD
+    from liger_kernel.transformers.monkey_patch import apply_liger_kernel_to_qwen3_moe  # noqa: F401
     from liger_kernel.transformers.monkey_patch import apply_liger_kernel_to_solar  # noqa: F401
-=======
-    from liger_kernel.transformers.monkey_patch import apply_liger_kernel_to_qwen3_moe  # noqa: F401
->>>>>>> 08f2ea46
 
 
 # Check if 'transformers' is installed
@@ -101,11 +98,8 @@
         "apply_liger_kernel_to_qwen2_5_vl",
         "apply_liger_kernel_to_qwen2_vl",
         "apply_liger_kernel_to_qwen3",
-<<<<<<< HEAD
+        "apply_liger_kernel_to_qwen3_moe",
         "apply_liger_kernel_to_solar",
-=======
-        "apply_liger_kernel_to_qwen3_moe",
->>>>>>> 08f2ea46
     }
 
     if name in monkey_patch_symbols:
@@ -159,10 +153,7 @@
             "apply_liger_kernel_to_qwen2_5_vl",
             "apply_liger_kernel_to_qwen2_vl",
             "apply_liger_kernel_to_qwen3",
-<<<<<<< HEAD
+            "apply_liger_kernel_to_qwen3_moe",
             "apply_liger_kernel_to_solar",
-=======
-            "apply_liger_kernel_to_qwen3_moe",
->>>>>>> 08f2ea46
         ]
     )