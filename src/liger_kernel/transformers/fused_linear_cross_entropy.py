import torch.nn as nn

from liger_kernel.ops.fused_linear_cross_entropy import (
    LigerFusedLinearCrossEntropyFunction,
)


class LigerFusedLinearCrossEntropyLoss(nn.Module):
    def __init__(
        self,
        ignore_index=-100,
        label_smoothing=0.0,
        reduction="mean",
        lse_square_scale=0.0,
    ):
        super().__init__()
        self.ignore_index = ignore_index
        self.label_smoothing = label_smoothing
        self.reduction = reduction
        self.lse_square_scale = lse_square_scale
        assert (self.label_smoothing >= 0) and (
            self.label_smoothing <= 1
        ), f"label_smoothing must be between 0.0 and 1.0. Got: {self.label_smoothing}"

    def forward(self, lin_weight, _input, target, bias=None):
        return LigerFusedLinearCrossEntropyFunction.apply(
            _input,
            lin_weight,
            target,
            bias,
            self.ignore_index,
            self.label_smoothing,
<<<<<<< HEAD
            self.lse_square_scale,
=======
            self.reduction,
>>>>>>> 793785f2
        )<|MERGE_RESOLUTION|>--- conflicted
+++ resolved
@@ -29,10 +29,7 @@
             target,
             bias,
             self.ignore_index,
+            self.lse_square_scale,
             self.label_smoothing,
-<<<<<<< HEAD
-            self.lse_square_scale,
-=======
             self.reduction,
->>>>>>> 793785f2
         )