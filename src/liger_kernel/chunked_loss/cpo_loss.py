import torch
import torch.nn.functional as F

from liger_kernel.chunked_loss.fused_linear_preference import LigerFusedLinearPreferenceBase


class LigerFusedLinearCPOFunction(LigerFusedLinearPreferenceBase):
    @staticmethod
    def preference_loss_fn(chosen_logps, rejected_logps, full_target, beta=0.1, label_smoothing=0.0):
        """
        Paper: https://arxiv.org/pdf/2401.08417

        Formula:
        L(π_θ; U) = -E_(x,y_w,y_l)~D[log σ(β log π_θ(y_w|x) - β log π_θ(y_l|x))]

        Where:
        - π_θ(y|x): Policy (model) probability
        - y_w: Chosen sequence
        - y_l: Rejected sequence
        - σ: Sigmoid function
        - β: Temperature parameter
        - E: Expected value over the dataset D
        - D: Dataset of preferences

        Args:
            chosen_logps (torch.Tensor): Avg log probabilities of chosen tokens. Shape: (batch_size,).
            rejected_logps (torch.Tensor): Avg log probabilities of rejected tokens. Shape: (batch_size,).
            full_target (torch.Tensor): Non chunked full target tensor
            beta (float): Weight for the CPO loss
            label_smoothing (float): Label smoothing factor, will reduce to Equation above when label_smoothing -> 0.
        """
        logits = beta * (chosen_logps - rejected_logps)
<<<<<<< HEAD
        loss = (
            -F.logsigmoid(logits).sum() * (1 - label_smoothing)
            - F.logsigmoid(-logits).sum() * label_smoothing
        ) / (full_target.shape[0] // 2)

        chosen_rewards = beta * chosen_logps
        rejected_rewards = beta * rejected_logps

        return loss, chosen_rewards, rejected_rewards
=======
        loss = (-F.logsigmoid(logits) * (1 - label_smoothing) - F.logsigmoid(-logits) * label_smoothing).sum() / (
            full_target.shape[0] // 2
        )
        return loss
>>>>>>> bf48d8da

    @staticmethod
    def forward(
        ctx,
        _input,
        weight,
        target,
        bias=None,
        ignore_index=-100,
        beta=0.1,
        alpha=1.0,
        label_smoothing=0.0,
        compute_nll_loss=True,
        compiled=True,
    ):
        return LigerFusedLinearPreferenceBase.forward(
            ctx,
            _input,
            weight,
            target,
            bias,
            loss_fn=LigerFusedLinearCPOFunction.preference_loss_fn,
            ignore_index=ignore_index,
            alpha=alpha,
            beta=beta,
            label_smoothing=label_smoothing,
            compute_nll_loss=compute_nll_loss,
            compiled=compiled,
        )

    @staticmethod
    def backward(ctx, *grad_output):
        grads = LigerFusedLinearPreferenceBase.backward(ctx, grad_output)[:4]
        return *grads, None, None, None, None, None, None


class LigerFusedLinearCPOLoss(torch.nn.Module):
    """
    Fused linear layer with CPO loss.
    """

    def __init__(
        self,
        ignore_index: int = -100,
        beta: float = 0.1,
        alpha: float = 1.0,
        label_smoothing: float = 0.0,
        compute_nll_loss: bool = True,
        compiled: bool = True,
    ):
        """
        Args:
            ignore_index (int): Index to ignore in the loss.
            beta (float): Weight for the odds ratio loss.
        """
        super().__init__()
        self.ignore_index = ignore_index
        self.beta = beta
        self.alpha = alpha
        self.label_smoothing = label_smoothing
        self.compute_nll_loss = compute_nll_loss
        self.compiled = compiled

    def forward(self, lin_weight, _input, target, bias=None):
        return LigerFusedLinearCPOFunction.apply(
            _input,
            lin_weight,
            target,
            bias,
            self.ignore_index,
            self.beta,
            self.alpha,
            self.label_smoothing,
            self.compute_nll_loss,
            self.compiled,
        )<|MERGE_RESOLUTION|>--- conflicted
+++ resolved
@@ -1,12 +1,16 @@
 import torch
 import torch.nn.functional as F
 
-from liger_kernel.chunked_loss.fused_linear_preference import LigerFusedLinearPreferenceBase
+from liger_kernel.chunked_loss.fused_linear_preference import (
+    LigerFusedLinearPreferenceBase,
+)
 
 
 class LigerFusedLinearCPOFunction(LigerFusedLinearPreferenceBase):
     @staticmethod
-    def preference_loss_fn(chosen_logps, rejected_logps, full_target, beta=0.1, label_smoothing=0.0):
+    def preference_loss_fn(
+        chosen_logps, rejected_logps, full_target, beta=0.1, label_smoothing=0.0
+    ):
         """
         Paper: https://arxiv.org/pdf/2401.08417
 
@@ -30,7 +34,6 @@
             label_smoothing (float): Label smoothing factor, will reduce to Equation above when label_smoothing -> 0.
         """
         logits = beta * (chosen_logps - rejected_logps)
-<<<<<<< HEAD
         loss = (
             -F.logsigmoid(logits).sum() * (1 - label_smoothing)
             - F.logsigmoid(-logits).sum() * label_smoothing
@@ -40,12 +43,6 @@
         rejected_rewards = beta * rejected_logps
 
         return loss, chosen_rewards, rejected_rewards
-=======
-        loss = (-F.logsigmoid(logits) * (1 - label_smoothing) - F.logsigmoid(-logits) * label_smoothing).sum() / (
-            full_target.shape[0] // 2
-        )
-        return loss
->>>>>>> bf48d8da
 
     @staticmethod
     def forward(
