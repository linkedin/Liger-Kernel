import torch
import torch.nn.functional as F

from liger_kernel.chunked_loss.fused_linear_preference import LigerFusedLinearPreferenceBase


class LigerFusedLinearCPOFunction(LigerFusedLinearPreferenceBase):
    @staticmethod
    def preference_loss_fn(chosen_logps, rejected_logps, full_target, beta=0.1, label_smoothing=0.0):
        """
        Paper: https://arxiv.org/pdf/2401.08417

        Formula:
        L(π_θ; U) = -E_(x,y_w,y_l)~D[log σ(β log π_θ(y_w|x) - β log π_θ(y_l|x))]

        Where:
        - π_θ(y|x): Policy (model) probability
        - y_w: Chosen sequence
        - y_l: Rejected sequence
        - σ: Sigmoid function
        - β: Temperature parameter
        - E: Expected value over the dataset D
        - D: Dataset of preferences

        Args:
            chosen_logps (torch.Tensor): Avg log probabilities of chosen tokens. Shape: (batch_size,).
            rejected_logps (torch.Tensor): Avg log probabilities of rejected tokens. Shape: (batch_size,).
            full_target (torch.Tensor): Non chunked full target tensor
            beta (float): Weight for the CPO loss
            label_smoothing (float): Label smoothing factor, will reduce to Equation above when label_smoothing -> 0.
        """
        logits = beta * (chosen_logps - rejected_logps)
<<<<<<< HEAD
        loss = (
            -F.logsigmoid(logits) * (1 - label_smoothing)
            - F.logsigmoid(-logits) * label_smoothing
        ).sum() / (full_target.shape[0] // 2)
=======
        loss = (-F.logsigmoid(logits) * (1 - label_smoothing) - F.logsigmoid(-logits) * label_smoothing).sum() / (
            full_target.shape[0] // 2
        )
>>>>>>> 77ff1a9b

        return loss

    @staticmethod
    def forward(
        ctx,
        _input,
        weight,
        target,
        bias=None,
        ignore_index=-100,
        beta=0.1,
        alpha=1.0,
        label_smoothing=0.0,
        compute_nll_loss=True,
        compiled=True,
    ):
        return LigerFusedLinearPreferenceBase.forward(
            ctx,
            _input,
            weight,
            target,
            bias,
            loss_fn=LigerFusedLinearCPOFunction.preference_loss_fn,
            ignore_index=ignore_index,
            alpha=alpha,
            beta=beta,
            label_smoothing=label_smoothing,
            compute_nll_loss=compute_nll_loss,
            compiled=compiled,
        )

    @staticmethod
    def backward(ctx, *grad_output):
        grads = LigerFusedLinearPreferenceBase.backward(ctx, grad_output)[:4]
        return *grads, None, None, None, None, None, None


class LigerFusedLinearCPOLoss(torch.nn.Module):
    """
    Fused linear layer with CPO loss.
    """

    def __init__(
        self,
        ignore_index: int = -100,
        beta: float = 0.1,
        alpha: float = 1.0,
        label_smoothing: float = 0.0,
        compute_nll_loss: bool = True,
        compiled: bool = True,
    ):
        """
        Args:
            ignore_index (int): Index to ignore in the loss.
            beta (float): Weight for the odds ratio loss.
        """
        super().__init__()
        self.ignore_index = ignore_index
        self.beta = beta
        self.alpha = alpha
        self.label_smoothing = label_smoothing
        self.compute_nll_loss = compute_nll_loss
        self.compiled = compiled

    def forward(self, lin_weight, _input, target, bias=None):
        return LigerFusedLinearCPOFunction.apply(
            _input,
            lin_weight,
            target,
            bias,
            self.ignore_index,
            self.beta,
            self.alpha,
            self.label_smoothing,
            self.compute_nll_loss,
            self.compiled,
        )<|MERGE_RESOLUTION|>--- conflicted
+++ resolved
@@ -30,16 +30,15 @@
             label_smoothing (float): Label smoothing factor, will reduce to Equation above when label_smoothing -> 0.
         """
         logits = beta * (chosen_logps - rejected_logps)
-<<<<<<< HEAD
+        
         loss = (
             -F.logsigmoid(logits) * (1 - label_smoothing)
             - F.logsigmoid(-logits) * label_smoothing
         ).sum() / (full_target.shape[0] // 2)
-=======
+
         loss = (-F.logsigmoid(logits) * (1 - label_smoothing) - F.logsigmoid(-logits) * label_smoothing).sum() / (
             full_target.shape[0] // 2
         )
->>>>>>> 77ff1a9b
 
         return loss
 
