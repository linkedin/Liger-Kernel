import torch

from liger_kernel.chunked_loss.fused_linear_rlhf import LigerFusedLinearRLHFBase


class LigerFusedLinearGRPOFunction(LigerFusedLinearRLHFBase):
    @staticmethod
    def rlhf_loss_fn(
        log_probs,
        selected_token_ids,
        attention_mask,
        advantages,
        full_attention_mask,
        ref_log_probs=None,
        old_per_token_logps=None,
        epsilon_low=0.2,
        epsilon_high=0.2,
        beta=0.04,
        **kwargs,
    ):
        """GRPO Loss Function matching GRPOTrainer implementation."""
<<<<<<< HEAD
        # Get chosen token probabilities
=======

>>>>>>> 22578499
        per_token_logps = log_probs.gather(dim=-1, index=selected_token_ids.unsqueeze(-1)).squeeze(
            -1
        )  # (batch_size, seq_len)

        # Get reference model probabilities
        if ref_log_probs is not None:
            with torch.no_grad():
<<<<<<< HEAD
                ref_token_logprobs = ref_log_probs.gather(dim=-1, index=selected_token_ids.unsqueeze(-1)).squeeze(-1)
        else:
            ref_token_logprobs = per_token_logps.detach()
=======
                ref_per_token_logps = ref_log_probs.gather(dim=-1, index=selected_token_ids.unsqueeze(-1)).squeeze(-1)
        else:
            ref_per_token_logps = per_token_logps.detach()
>>>>>>> 22578499

        # Compute policy gradient loss with importance sampling ratio
        old_per_token_logps = old_per_token_logps if old_per_token_logps is not None else per_token_logps.detach()
        coef_1 = torch.exp(per_token_logps - old_per_token_logps)
        coef_2 = torch.clamp(coef_1, 1 - epsilon_low, 1 + epsilon_high)
        per_token_loss1 = coef_1 * advantages.unsqueeze(1)
        per_token_loss2 = coef_2 * advantages.unsqueeze(1)
        per_token_loss = -torch.min(per_token_loss1, per_token_loss2)
        if beta != 0.0:
            # Compute KL penalty
<<<<<<< HEAD
            kl_div = (
                torch.exp(ref_token_logprobs - per_token_logps)
                - (ref_token_logprobs - per_token_logps)
                - 1.0
            )
=======
            kl_div = torch.exp(ref_per_token_logps - per_token_logps) - (ref_per_token_logps - per_token_logps) - 1.0
>>>>>>> 22578499
            # Combine losses
            per_token_loss = per_token_loss + beta * kl_div
        # Apply mask and compute average loss
        loss = (per_token_loss * attention_mask).sum() / torch.clamp(full_attention_mask.sum(), min=1.0)

        # Calculate metrics
        full_batch_size, seq_len = full_attention_mask.shape
        vocab_size = log_probs.shape[2]
        metrics = [
            per_token_logps.sum() / (full_batch_size * seq_len),  # mean log prob
            log_probs.sum() / (full_batch_size * seq_len * vocab_size),  # mean all log probs
        ]
        if beta != 0.0:
            metrics.append(
                ((kl_div * attention_mask).sum(dim=1) / torch.clamp(attention_mask.sum(dim=1), min=1.0)).sum()
                / full_batch_size
            )
        return loss, metrics

    @classmethod
    def forward(
        cls,
        ctx,
        _input,
        weight,
        selected_token_ids,
        attention_mask,
        advantages,
        bias=None,
        ref_log_probs=None,
        ref_input=None,
        ref_weight=None,
        ref_bias=None,
        old_per_token_logps=None,
        beta=0.04,
        epsilon_low=0.2,
        epsilon_high=0.2,
        temperature=1.0,
        compiled=True,
        use_ref_model=True,
        chunk_size=1,
    ):
        """
        Fused linear layer with GRPO loss.
        Args:
            _input (torch.Tensor): Input tensor. Shape: (batch_size * seq_len, hidden_size)
            weight (torch.Tensor): Weight tensor. Shape: (vocab_size, hidden_size)
            selected_token_ids (torch.Tensor): Selected token ids tensor. Shape: (batch_size, seq_len)
            attention_mask (torch.Tensor): Attention mask tensor. Shape: (batch_size, seq_len)
            advantages (torch.Tensor): Advantages tensor. Shape: (batch_size,)
            bias (torch.Tensor, optional): Bias tensor. Shape: (vocab_size,)
            ref_log_probs:  Reference model log probs tensor. Shape:(batch_size * seq_len, vocab_size)
            ref_input (torch.Tensor, optional): Reference model input tensor. Shape: (batch_size * seq_len, hidden_size)
            ref_weight (torch.Tensor, optional): Reference model weight tensor. Shape: (vocab_size, hidden_size)
            ref_bias (torch.Tensor, optional): Reference model bias tensor. Shape: (vocab_size,)
            beta (float): Weight for the KL penalty
            temperature (float): Temperature for the logits
            compiled (bool): Whether to use torch compile
            use_ref_model (bool): Whether to use a reference model
            chunk_size (int): Size of chunks for processing.
        Returns:
            torch.Tensor: Computed loss
        """
        return super().forward(
            cls=cls,
            ctx=ctx,
            _input=_input,
            weight=weight,
            selected_token_ids=selected_token_ids,
            attention_mask=attention_mask,
            advantages=advantages,
            bias=bias,
            ref_log_probs=ref_log_probs,
            ref_input=ref_input,
            ref_weight=ref_weight,
            ref_bias=ref_bias,
            old_per_token_logps=old_per_token_logps,
            beta=beta,
            epsilon_low=epsilon_low,
            epsilon_high=epsilon_high,
            temperature=temperature,
            compiled=compiled,
            use_ref_model=use_ref_model,
            chunk_size=chunk_size,
        )

    @staticmethod
    def backward(ctx, grad_output, *grad_metrics):
        """Backward pass for GRPO loss.

        Args:
            grad_output: Gradient of the loss (scalar)
            grad_metrics: Gradients of the metrics (not used in backward computation)
        """
        grads = LigerFusedLinearRLHFBase.backward(ctx, grad_output)
        return (
<<<<<<< HEAD
            *grads[:6],  # grad_input, grad_weight, grad_selected_token_ids, grad_attention_mask, grad_advantages, grad_bias
            None,  # grad_ref_log_probs
=======
            *grads[
                :6
            ],  # grad_input, grad_weight, grad_selected_token_ids, grad_attention_mask, grad_advantages, grad_bias
>>>>>>> 22578499
            None,  # grad_ref_input
            None,  # grad_ref_weight
            None,  # grad_ref_bias
            None,  # grad_old_per_token_logps
            None,  # grad_beta
            None,  # grad_epsilon_low
            None,  # grad_epsilon_high
            None,  # grad_temperature
            None,  # grad_compiled
            None,  # grad_use_ref_model
            None,  # grad_chunk_size
        )


class LigerFusedLinearGRPOLoss(torch.nn.Module):
    """Fused linear layer with GRPO loss."""

    def __init__(
        self,
        beta: float = 0.04,
        compiled: bool = True,
        use_ref_model: bool = True,
        chunk_size: int = 1,
        epsilon_low: float = 0.2,
        epsilon_high: float = 0.2,
        temperature: float = 1.0,
    ):
        """
        Args:
            beta (float): Weight for the KL penalty.
            compiled (bool): Whether to use torch compile.
            use_ref_model (bool): Whether to use a reference model.
            chunk_size (int): Size of chunks for processing.
            epsilon_low (float): Lower bound for the importance sampling ratio.
            epsilon_high (float): Upper bound for the importance sampling ratio.
            temperature (float): Temperature for the logits.
        """
        super().__init__()
        self.beta = beta
        self.compiled = compiled
        self.use_ref_model = use_ref_model
        self.chunk_size = chunk_size
        self.epsilon_low = epsilon_low
        self.epsilon_high = epsilon_high
        self.temperature = temperature

    def forward(
        self,
        _input,
        lin_weight,
        selected_token_ids,
        attention_mask,
        advantages,
        bias=None,
        ref_log_probs=None,
        ref_input=None,
        ref_weight=None,
        ref_bias=None,
        old_per_token_logps=None,
    ):
        return LigerFusedLinearGRPOFunction.apply(
            _input,
            lin_weight,
            selected_token_ids,
            attention_mask,
            advantages,
            bias,
            ref_log_probs,
            ref_input,
            ref_weight,
            ref_bias,
            old_per_token_logps,
            self.beta,
            self.epsilon_low,
            self.epsilon_high,
            self.temperature,
            self.compiled,
            self.use_ref_model,
            self.chunk_size,
        )<|MERGE_RESOLUTION|>--- conflicted
+++ resolved
@@ -19,11 +19,6 @@
         **kwargs,
     ):
         """GRPO Loss Function matching GRPOTrainer implementation."""
-<<<<<<< HEAD
-        # Get chosen token probabilities
-=======
-
->>>>>>> 22578499
         per_token_logps = log_probs.gather(dim=-1, index=selected_token_ids.unsqueeze(-1)).squeeze(
             -1
         )  # (batch_size, seq_len)
@@ -31,15 +26,9 @@
         # Get reference model probabilities
         if ref_log_probs is not None:
             with torch.no_grad():
-<<<<<<< HEAD
-                ref_token_logprobs = ref_log_probs.gather(dim=-1, index=selected_token_ids.unsqueeze(-1)).squeeze(-1)
-        else:
-            ref_token_logprobs = per_token_logps.detach()
-=======
                 ref_per_token_logps = ref_log_probs.gather(dim=-1, index=selected_token_ids.unsqueeze(-1)).squeeze(-1)
         else:
             ref_per_token_logps = per_token_logps.detach()
->>>>>>> 22578499
 
         # Compute policy gradient loss with importance sampling ratio
         old_per_token_logps = old_per_token_logps if old_per_token_logps is not None else per_token_logps.detach()
@@ -50,15 +39,7 @@
         per_token_loss = -torch.min(per_token_loss1, per_token_loss2)
         if beta != 0.0:
             # Compute KL penalty
-<<<<<<< HEAD
-            kl_div = (
-                torch.exp(ref_token_logprobs - per_token_logps)
-                - (ref_token_logprobs - per_token_logps)
-                - 1.0
-            )
-=======
             kl_div = torch.exp(ref_per_token_logps - per_token_logps) - (ref_per_token_logps - per_token_logps) - 1.0
->>>>>>> 22578499
             # Combine losses
             per_token_loss = per_token_loss + beta * kl_div
         # Apply mask and compute average loss
@@ -155,14 +136,10 @@
         """
         grads = LigerFusedLinearRLHFBase.backward(ctx, grad_output)
         return (
-<<<<<<< HEAD
-            *grads[:6],  # grad_input, grad_weight, grad_selected_token_ids, grad_attention_mask, grad_advantages, grad_bias
-            None,  # grad_ref_log_probs
-=======
             *grads[
                 :6
             ],  # grad_input, grad_weight, grad_selected_token_ids, grad_attention_mask, grad_advantages, grad_bias
->>>>>>> 22578499
+            None,  # grad_ref_log_probs
             None,  # grad_ref_input
             None,  # grad_ref_weight
             None,  # grad_ref_bias
