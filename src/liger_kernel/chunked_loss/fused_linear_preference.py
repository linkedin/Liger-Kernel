from abc import abstractmethod
from functools import partial

import torch
from torch.nn import functional as F


class LigerFusedLinearPreferenceBase(torch.autograd.Function):

    @abstractmethod
    def preference_loss_fn(chosen_logps, rejected_logps, beta=0.1):
        """
        Compute preference loss.
        Args:
            chosen_logps (torch.Tensor): Avg log probabilities of chosen tokens. Shape: (batch_size,).
            rejected_logps (torch.Tensor): Avg log probabilities of rejected tokens. Shape: (batch_size,).
            beta (float): Weight for the odds ratio loss.
        """
        raise NotImplementedError("Preference loss function must be implemented.")

    @staticmethod
    def forward(
        ctx,
        _input,
        weight,
        target,
        bias=None,
        loss_fn=None,
        chunk_size=1,
        compute_nll_loss=True,
        ignore_index=-100,
<<<<<<< HEAD
        alpha=1.0,
=======
>>>>>>> 1aa3d83c
        beta=0.1,
        compiled=True,
        **loss_kwargs,
    ):
        """
        Base class for fused linear layer with preference loss.
        Expects _input to be stacked with chosen and rejected inputs on the batch dimension.

        Args:
            _input (torch.Tensor): Input tensor. Shape: (batch_size, seq_len, hidden_size).
            weight (torch.Tensor): Weight tensor. Shape: (vocab_size, hidden_size).
            target (torch.Tensor): Target tensor. Shape: (batch_size, seq_len).
            bias (torch.Tensor, optional): Bias tensor. Shape: (vocab_size,).
            loss_fn (callable): Loss function to compute the loss on a chunk of input/target.
            chunk_size (int): Size of a chunk (# of batches of stacked chosen and rejected inputs).
            compute_nll_loss (bool): Whether to compute NLL loss.
            ignore_index (int): Index to ignore for loss computation.
<<<<<<< HEAD
            alpha (float): Weight for the NLL loss.
=======
>>>>>>> 1aa3d83c
            beta (float): Weight for the odds ratio loss.
            compiled (bool): Whether to use torch compile for chunk accumulation.
            loss_kwargs (dict): Other possible arguments that a loss function might need
        """
        # TODO: Tune CHUNK_SIZE to fully utilize the GPU
        CHUNK_SIZE = chunk_size

        grad_weight = torch.zeros_like(weight)
        grad_chosen_inputs = []
        grad_rejected_inputs = []
        grad_bias = torch.zeros_like(bias) if bias is not None else None
        loss_acc = torch.zeros((), device=_input.device)

        chunks = max(1, _input.shape[0] // (2 * CHUNK_SIZE))
        loss_func_to_call = partial(
            LigerFusedLinearPreferenceBase._compute_loss,
            preference_loss_fn=loss_fn,
            ignore_index=ignore_index,
<<<<<<< HEAD
            alpha=alpha,
            beta=beta,
            compute_nll_loss=compute_nll_loss,
            full_target=target,
            **loss_kwargs,
=======
            beta=beta,
            compute_nll_loss=compute_nll_loss,
            full_target=target,
>>>>>>> 1aa3d83c
        )

        def accumulate_chunk(input_chunk, target_chunk):
            if bias is not None:
                (chunk_grad_input, chunk_grad_weight, chunk_grad_bias), (
                    chunk_loss,
                    (chunk_or_loss, chunk_chosen_logps, chunk_rejected_logps),
                ) = torch.func.grad_and_value(
                    loss_func_to_call, argnums=(0, 1, 3), has_aux=True
                )(
                    input_chunk, weight, target_chunk, bias
                )
                grad_bias.add_(chunk_grad_bias)
            else:
                (chunk_grad_input, chunk_grad_weight), (
                    chunk_loss,
                    (chunk_or_loss, chunk_chosen_logps, chunk_rejected_logps),
                ) = torch.func.grad_and_value(
                    loss_func_to_call, argnums=(0, 1), has_aux=True
                )(
                    input_chunk, weight, target_chunk
                )
            grad_weight.add_(chunk_grad_weight)
            loss_acc.add_(chunk_loss)
            return chunk_grad_input

        len_chosen = target.shape[0] // 2
        _chosen_input_chunks = torch.chunk(_input[:len_chosen], chunks=chunks, dim=0)
        _chosen_target_chunks = torch.chunk(target[:len_chosen], chunks=chunks, dim=0)
        _rejected_input_chunks = torch.chunk(_input[len_chosen:], chunks=chunks, dim=0)
        _rejected_target_chunks = torch.chunk(target[len_chosen:], chunks=chunks, dim=0)

        for (
            chosen_input_chunk,
            rejected_input_chunk,
            chosen_target_chunk,
            rejected_target_chunk,
        ) in zip(
            _chosen_input_chunks,
            _rejected_input_chunks,
            _chosen_target_chunks,
            _rejected_target_chunks,
        ):
            input_chunk = torch.cat([chosen_input_chunk, rejected_input_chunk], dim=0)
            target_chunk = torch.cat(
                [chosen_target_chunk, rejected_target_chunk], dim=0
            )

            if compiled:
                accumulate_chunk = torch.compile(accumulate_chunk)
            grad_input = accumulate_chunk(input_chunk, target_chunk)

            grad_chosen_inputs.append(grad_input[: chosen_target_chunk.shape[0]])
            grad_rejected_inputs.append(grad_input[chosen_target_chunk.shape[0] :])

        # combine grad_chosen_inputs and grad_rejected_inputs
        grad_inputs = grad_chosen_inputs + grad_rejected_inputs

        ctx.save_for_backward(
            torch.cat(grad_inputs, dim=0),
            grad_weight,
            grad_bias,
        )
        return loss_acc

    @staticmethod
    def backward(ctx, grad_output):
        grad_input, grad_weight, grad_bias = ctx.saved_tensors
        if torch.ne(grad_output, torch.tensor(1.0, device=grad_output.device)):
            grad_input = grad_input * grad_output
            grad_weight = grad_weight * grad_output
            grad_bias = grad_bias * grad_output if grad_bias is not None else None

        return grad_input, grad_weight, None, grad_bias, None, None, None

    @staticmethod
    def _compute_loss(
        input_chunk,
        weight,
        target_chunk,
        bias=None,
        preference_loss_fn=None,
        full_target=None,
        ignore_index=-100,
<<<<<<< HEAD
        alpha=1.0,
=======
>>>>>>> 1aa3d83c
        beta=0.1,
        compute_nll_loss=True,
        **loss_kwargs,
    ):
        """
        Compute the total loss for a chunk of input and target, while using an alignment/preference loss function.
        Args:
            preference_loss_fn (callable): Loss function to compute the loss on a chunk of input/target.
            input_chunk (torch.Tensor): Chunk of input tensor. Shape: (2 * chunk_size, sequence_length, hidden_size).
            weight (torch.Tensor): Weight tensor. Shape: (vocab_size, hidden_size).
            target_chunk (torch.Tensor): Chunk of target tensor. Shape: (2 * chunk_size, sequence_length).
            bias (torch.Tensor, optional): Bias tensor. Shape: (vocab_size,).
            full_target (torch.Tensor): Full target tensor. Shape: (batch_size, sequence_length).
            ignore_index (int): Index to ignore for loss computation.
<<<<<<< HEAD
            alpha (float): Weight for the NLL loss.
=======
>>>>>>> 1aa3d83c
            beta (float): Weight for the odds ratio loss.
            loss_kwargs (dict): Additional arguments for the loss function.
        """
        len_chosen_chunk = target_chunk.shape[0] // 2

        logits_chunk = input_chunk @ weight.t()  # chunk_size x V
        if bias is not None:
            logits_chunk = logits_chunk + bias
        log_probs_chunk = F.log_softmax(logits_chunk.float(), dim=-1)

        chosen_nll_loss = 0.0
        if compute_nll_loss:
            chosen_nll_loss = F.nll_loss(
                log_probs_chunk[:len_chosen_chunk].view(-1, log_probs_chunk.shape[-1]),
                target_chunk[:len_chosen_chunk].view(-1),
                reduction="sum",
                ignore_index=ignore_index,
            )
            chosen_nll_loss = (
                chosen_nll_loss
                / (full_target[: full_target.shape[0] // 2] != ignore_index).sum()
            )

        loss_mask = target_chunk != ignore_index
        label_chunk = torch.where(loss_mask, target_chunk, 0)

        per_token_logps = log_probs_chunk.gather(-1, label_chunk.unsqueeze(-1)).squeeze(
            -1
        )
        average_log_prob = (per_token_logps * loss_mask).sum(-1) / loss_mask.sum(-1)

        chosen_logps = average_log_prob[:len_chosen_chunk]
        rejected_logps = average_log_prob[len_chosen_chunk:]

        alignment_loss = preference_loss_fn(
            chosen_logps, rejected_logps, beta=beta, **loss_kwargs
        )
        alignment_loss = alignment_loss / (full_target.shape[0] // 2)

<<<<<<< HEAD
        loss = alpha * chosen_nll_loss - alignment_loss
=======
        loss = chosen_nll_loss - alignment_loss
>>>>>>> 1aa3d83c
        return loss, (alignment_loss, chosen_logps, rejected_logps)<|MERGE_RESOLUTION|>--- conflicted
+++ resolved
@@ -29,10 +29,7 @@
         chunk_size=1,
         compute_nll_loss=True,
         ignore_index=-100,
-<<<<<<< HEAD
         alpha=1.0,
-=======
->>>>>>> 1aa3d83c
         beta=0.1,
         compiled=True,
         **loss_kwargs,
@@ -50,10 +47,7 @@
             chunk_size (int): Size of a chunk (# of batches of stacked chosen and rejected inputs).
             compute_nll_loss (bool): Whether to compute NLL loss.
             ignore_index (int): Index to ignore for loss computation.
-<<<<<<< HEAD
             alpha (float): Weight for the NLL loss.
-=======
->>>>>>> 1aa3d83c
             beta (float): Weight for the odds ratio loss.
             compiled (bool): Whether to use torch compile for chunk accumulation.
             loss_kwargs (dict): Other possible arguments that a loss function might need
@@ -72,17 +66,14 @@
             LigerFusedLinearPreferenceBase._compute_loss,
             preference_loss_fn=loss_fn,
             ignore_index=ignore_index,
-<<<<<<< HEAD
             alpha=alpha,
             beta=beta,
             compute_nll_loss=compute_nll_loss,
             full_target=target,
             **loss_kwargs,
-=======
             beta=beta,
             compute_nll_loss=compute_nll_loss,
             full_target=target,
->>>>>>> 1aa3d83c
         )
 
         def accumulate_chunk(input_chunk, target_chunk):
@@ -167,10 +158,7 @@
         preference_loss_fn=None,
         full_target=None,
         ignore_index=-100,
-<<<<<<< HEAD
         alpha=1.0,
-=======
->>>>>>> 1aa3d83c
         beta=0.1,
         compute_nll_loss=True,
         **loss_kwargs,
@@ -185,10 +173,7 @@
             bias (torch.Tensor, optional): Bias tensor. Shape: (vocab_size,).
             full_target (torch.Tensor): Full target tensor. Shape: (batch_size, sequence_length).
             ignore_index (int): Index to ignore for loss computation.
-<<<<<<< HEAD
             alpha (float): Weight for the NLL loss.
-=======
->>>>>>> 1aa3d83c
             beta (float): Weight for the odds ratio loss.
             loss_kwargs (dict): Additional arguments for the loss function.
         """
@@ -228,9 +213,5 @@
         )
         alignment_loss = alignment_loss / (full_target.shape[0] // 2)
 
-<<<<<<< HEAD
         loss = alpha * chosen_nll_loss - alignment_loss
-=======
-        loss = chosen_nll_loss - alignment_loss
->>>>>>> 1aa3d83c
         return loss, (alignment_loss, chosen_logps, rejected_logps)