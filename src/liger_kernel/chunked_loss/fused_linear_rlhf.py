--- conflicted
+++ resolved
@@ -30,11 +30,7 @@
         old_per_token_logps=None,
         epsilon_low=0.2,
         epsilon_high=0.2,
-<<<<<<< HEAD
-        beta=0.1,
-=======
         beta=0.04,
->>>>>>> 8731c545
         temperature=1.0,
         compiled=True,
         use_ref_model=False,
@@ -84,24 +80,6 @@
             rlhf_loss_fn=cls.rlhf_loss_fn,
         )
 
-<<<<<<< HEAD
-        def fused_fwd_bwd(input_chunk, attention_mask_chunk, advantages_chunk, ref_input_chunk, old_per_token_logps_chunk):
-            """Fused forward and backward for a chunk."""
-            argnums = (0, 1, 4) if bias is not None else (0, 1)
-            return torch.func.grad_and_value(compute_loss, argnums=argnums, has_aux=True)(
-                input_chunk,  # arg 0
-                weight,  # arg 1
-                attention_mask_chunk,  # arg 2
-                advantages_chunk,  # arg 3
-                bias,  # arg 4
-                ref_input_chunk=ref_input_chunk,  # arg 5
-                old_per_token_logps_chunk=old_per_token_logps_chunk,  # arg 6
-            )
-
-        def accumulate_chunk(input_chunk, attention_mask_chunk, advantages_chunk, ref_input_chunk=None, old_per_token_logps_chunk=None):
-            (chunk_grad_input, chunk_grad_weight, *chunk_grad_bias), (chunk_loss, chunk_metrics) = fused_fwd_bwd(
-                input_chunk, attention_mask_chunk, advantages_chunk, ref_input_chunk, old_per_token_logps_chunk
-=======
         def fused_fwd_bwd(input_chunk, selected_token_ids_chunk, attention_mask_chunk, advantages_chunk, ref_input_chunk, old_per_token_logps_chunk):
             """Fused forward and backward for a chunk."""
             argnums = (0, 1, 5) if bias is not None else (0, 1)
@@ -119,7 +97,6 @@
         def accumulate_chunk(input_chunk, selected_token_ids_chunk, attention_mask_chunk, advantages_chunk, ref_input_chunk=None, old_per_token_logps_chunk=None):
             (chunk_grad_input, chunk_grad_weight, *chunk_grad_bias), (chunk_loss, chunk_metrics) = fused_fwd_bwd(
                 input_chunk, selected_token_ids_chunk, attention_mask_chunk, advantages_chunk, ref_input_chunk, old_per_token_logps_chunk
->>>>>>> 8731c545
             )
             if bias is not None:
                 grad_bias.add_(chunk_grad_bias[0])
@@ -157,13 +134,8 @@
         _ref_input_chunks = torch.chunk(ref_input, chunks=chunks, dim=0) if use_ref_model else [None] * chunks
         _old_per_token_logps_chunks = torch.chunk(old_per_token_logps, chunks=chunks, dim=0) if old_per_token_logps is not None else [None] * chunks
 
-<<<<<<< HEAD
-        for input_chunk, attention_mask_chunk, advantages_chunk, ref_input_chunk, old_per_token_logps_chunk in zip(
-            _input_chunks, _attention_mask_chunks, _advantages_chunks, _ref_input_chunks, _old_per_token_logps_chunks
-=======
         for input_chunk, selected_token_ids_chunk, attention_mask_chunk, advantages_chunk, ref_input_chunk, old_per_token_logps_chunk in zip(
             _input_chunks, _selected_token_ids_chunks, _attention_mask_chunks, _advantages_chunks, _ref_input_chunks, _old_per_token_logps_chunks
->>>>>>> 8731c545
         ):
             # Mark dynamic dimensions
             torch._dynamo.mark_dynamic(input_chunk, 1)
@@ -178,11 +150,7 @@
             else:
                 old_per_token_logps_chunk = None
 
-<<<<<<< HEAD
-            accumulate_chunk(input_chunk, attention_mask_chunk, advantages_chunk, ref_input_chunk, old_per_token_logps_chunk)
-=======
             accumulate_chunk(input_chunk, selected_token_ids_chunk, attention_mask_chunk, advantages_chunk, ref_input_chunk, old_per_token_logps_chunk)
->>>>>>> 8731c545
 
         # Combine gradients
         grad_input = torch.cat(grad_inputs, dim=0)
@@ -215,11 +183,7 @@
         full_attention_mask=None,
         epsilon_low=0.2,
         epsilon_high=0.2,
-<<<<<<< HEAD
-        beta=0.1,
-=======
         beta=0.04,
->>>>>>> 8731c545
         temperature=1.0,
         use_ref_model=False,
         rlhf_loss_fn=None,
