--- conflicted
+++ resolved
@@ -1,7 +1,9 @@
 import torch
 import torch.nn.functional as F
 
-from liger_kernel.chunked_loss.fused_linear_preference import LigerFusedLinearPreferenceBase
+from liger_kernel.chunked_loss.fused_linear_preference import (
+    LigerFusedLinearPreferenceBase,
+)
 
 
 class LigerFusedLinearSimPOFunction(LigerFusedLinearPreferenceBase):
@@ -38,16 +40,10 @@
             label_smoothing (float): Label smoothing factor, will reduce to Equation above when label_smoothing -> 0.
         """
         logits = beta * (chosen_logps - rejected_logps) - gamma
-<<<<<<< HEAD
         loss = (
             -F.logsigmoid(logits).sum() * (1 - label_smoothing)
             - F.logsigmoid(-logits).sum() * label_smoothing
         ) / (full_target.shape[0] // 2)
-=======
-        loss = (-F.logsigmoid(logits) * (1 - label_smoothing) - F.logsigmoid(-logits) * label_smoothing).sum() / (
-            full_target.shape[0] // 2
-        )
->>>>>>> bf48d8da
 
         chosen_rewards = beta * chosen_logps
         rejected_rewards = beta * rejected_logps
