--- conflicted
+++ resolved
@@ -4,21 +4,11 @@
     branches:
       - main
 
-<<<<<<< HEAD
-=======
-env:
-  ENABLE_DEPLOY: false
-
->>>>>>> c794a8f5
 permissions:
   contents: write
 jobs:
   deploy:
-<<<<<<< HEAD
-    if: ${{ github.event_name != 'push' }}
-=======
     if: env.ENABLE_DEPLOY == 'true'
->>>>>>> c794a8f5
     runs-on: ubuntu-latest
     steps:
       - uses: actions/checkout@v4
