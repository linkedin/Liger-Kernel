name: Benchmarks

on:
  push:
    branches:
      - main
    paths:
      - "src/**"
      - "test/**"
      - "benchmark/**"

permissions:
  contents: write
  
concurrency:
  # This causes it to cancel previous in-progress actions on the same PR / branch,
  group: ${{ github.workflow }}-${{ github.event.pull_request.number || github.ref }}
  cancel-in-progress: true
  
jobs:
  benchmarks:
    runs-on: ubuntu-latest
    env:
      MODAL_TOKEN_ID: ${{ secrets.MODAL_TOKEN_ID }}
      MODAL_TOKEN_SECRET: ${{ secrets.MODAL_TOKEN_SECRET }}
      GH_TOKEN: ${{ secrets.GH_TOKEN }}
      GITHUB_USERNAME: linkedin
      REPO_NAME: Liger-Kernel
      OUTPUT_DIR: benchmarks
      OUTPUT_FILENAME: benchmark.csv
      GENERATED_CSV: benchmark/data/all_benchmark_data.csv

    steps:
      - name: Checkout code
        uses: actions/checkout@v3

    # Get the latest commit hash from main branch
      - name: Get commit hash
        id: get_hash
        run: echo "hash=$(git rev-parse --short HEAD)" >> $GITHUB_OUTPUT

      - name: Set up Python
        uses: actions/setup-python@v3
        with:
          python-version: '3.10'

    # Install dependencies
      - name: Install dependencies
        run: |
          python -m pip install --upgrade pip
          pip install modal
          pip install pandas
<<<<<<< HEAD

      # - name: Run benchmarks on GPU
      #   run: |
      #     modal run dev.modal.benchmarks
        
       # Step 5: Checkout gh-pages branch in a subfolderAdd commentMore actions
      - name: Checkout gh-pages
        uses: actions/checkout@v3
        with:
          ref: gh-pages
          path: gh-pages
      
      # Step 6: Copy benchmark CSV to gh-pages directory
      - name: Copy generated benchmark to gh-pages
        run: |
          mkdir -p gh-pages/${OUTPUT_DIR}/${{ steps.get_hash.outputs.hash }}
          cp ${GENERATED_CSV} gh-pages/${OUTPUT_DIR}/${{ steps.get_hash.outputs.hash }}/${OUTPUT_FILENAME}

      # Step 7: Commit and push
      - name: Commit and push to gh-pages
        run: |
          cd gh-pages
          git config user.name github-actions[bot]
          git config user.email 41898282+github-actions[bot]@users.noreply.github.com
          git add .
          git commit -m "Add benchmark for commit ${{ steps.get_hash.outputs.hash }}" || echo "No changes to commit"
          git push origin gh-pages

=======

      # - name: Run benchmarks on GPU
      #   run: |
      #     modal run dev.modal.benchmarks
        
       # Step 5: Checkout gh-pages branch in a subfolderAdd commentMore actions
      - name: Checkout gh-pages
        uses: actions/checkout@v3
        with:
          ref: gh-pages
          path: gh-pages
          token: ${{ secrets.GH_TOKEN }}
      
      # Step 6: Copy benchmark CSV to gh-pages directory
      - name: Copy generated benchmark to gh-pages
        run: |
          mkdir -p gh-pages/${OUTPUT_DIR}/${{ steps.get_hash.outputs.hash }}
          cp ${GENERATED_CSV} gh-pages/${OUTPUT_DIR}/${{ steps.get_hash.outputs.hash }}/${OUTPUT_FILENAME}

      # Step 7: Commit and push
      - name: Commit and push to gh-pages
        run: |
          cd gh-pages
          git config user.name "GitHub Action Bot"
          git config user.email "action@github.com"
          git add .
          git commit -m "Add benchmark for commit ${{ steps.get_hash.outputs.hash }}" || echo "No changes to commit"
          git push origin gh-pages
>>>>>>> 7b689f70
<|MERGE_RESOLUTION|>--- conflicted
+++ resolved
@@ -29,10 +29,21 @@
       OUTPUT_DIR: benchmarks
       OUTPUT_FILENAME: benchmark.csv
       GENERATED_CSV: benchmark/data/all_benchmark_data.csv
+      GH_TOKEN: ${{ secrets.GH_TOKEN }}
+      GITHUB_USERNAME: linkedin
+      REPO_NAME: Liger-Kernel
+      OUTPUT_DIR: benchmarks
+      OUTPUT_FILENAME: benchmark.csv
+      GENERATED_CSV: benchmark/data/all_benchmark_data.csv
 
     steps:
       - name: Checkout code
         uses: actions/checkout@v3
+
+    # Get the latest commit hash from main branch
+      - name: Get commit hash
+        id: get_hash
+        run: echo "hash=$(git rev-parse --short HEAD)" >> $GITHUB_OUTPUT
 
     # Get the latest commit hash from main branch
       - name: Get commit hash
@@ -45,12 +56,13 @@
           python-version: '3.10'
 
     # Install dependencies
+    # Install dependencies
       - name: Install dependencies
         run: |
           python -m pip install --upgrade pip
           pip install modal
           pip install pandas
-<<<<<<< HEAD
+          pip install pandas
 
       # - name: Run benchmarks on GPU
       #   run: |
@@ -79,33 +91,3 @@
           git commit -m "Add benchmark for commit ${{ steps.get_hash.outputs.hash }}" || echo "No changes to commit"
           git push origin gh-pages
 
-=======
-
-      # - name: Run benchmarks on GPU
-      #   run: |
-      #     modal run dev.modal.benchmarks
-        
-       # Step 5: Checkout gh-pages branch in a subfolderAdd commentMore actions
-      - name: Checkout gh-pages
-        uses: actions/checkout@v3
-        with:
-          ref: gh-pages
-          path: gh-pages
-          token: ${{ secrets.GH_TOKEN }}
-      
-      # Step 6: Copy benchmark CSV to gh-pages directory
-      - name: Copy generated benchmark to gh-pages
-        run: |
-          mkdir -p gh-pages/${OUTPUT_DIR}/${{ steps.get_hash.outputs.hash }}
-          cp ${GENERATED_CSV} gh-pages/${OUTPUT_DIR}/${{ steps.get_hash.outputs.hash }}/${OUTPUT_FILENAME}
-
-      # Step 7: Commit and push
-      - name: Commit and push to gh-pages
-        run: |
-          cd gh-pages
-          git config user.name "GitHub Action Bot"
-          git config user.email "action@github.com"
-          git add .
-          git commit -m "Add benchmark for commit ${{ steps.get_hash.outputs.hash }}" || echo "No changes to commit"
-          git push origin gh-pages
->>>>>>> 7b689f70
