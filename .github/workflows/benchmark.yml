--- conflicted
+++ resolved
@@ -92,8 +92,4 @@
           git config user.email 41898282+github-actions[bot]@users.noreply.github.com
           git add .
           git commit -m "Add benchmark for commit ${{ steps.get_hash.outputs.hash }}" || echo "No changes to commit"
-<<<<<<< HEAD
           git push origin gh-pages
-=======
-          git push origin gh-pages
->>>>>>> 0bb5a2ab
