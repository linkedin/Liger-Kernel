import inspect
from inspect import signature
from unittest.mock import MagicMock, Mock, patch

import pytest
import torch
import transformers
from transformers import AutoModelForCausalLM, PretrainedConfig, PreTrainedModel

from liger_kernel.transformers import (
    LigerBlockSparseTop2MLP,
    LigerGEGLUMLP,
    LigerPhi3SwiGLUMLP,
    LigerRMSNorm,
    LigerSwiGLUMLP,
    monkey_patch,
)
from liger_kernel.transformers.monkey_patch import (
    MODEL_TYPE_TO_APPLY_LIGER_FN,
    _apply_liger_kernel,
    _apply_liger_kernel_to_instance,
)


def test_import_from_root():
    try:
        from liger_kernel.transformers import (  # noqa: F401
            AutoLigerKernelForCausalLM,
            apply_liger_kernel_to_gemma,
            apply_liger_kernel_to_gemma2,
            apply_liger_kernel_to_llama,
            apply_liger_kernel_to_mistral,
            apply_liger_kernel_to_mixtral,
            apply_liger_kernel_to_mllama,
            apply_liger_kernel_to_phi3,
            apply_liger_kernel_to_qwen2,
            apply_liger_kernel_to_qwen2_vl,
        )
    except Exception:
        pytest.fail("Import kernel patch from root fails")


def test_apply_liger_kernel_no_supported_model_type():
    # Test that calling _apply_liger_kernel with an unsupported model type is a no-op
    mock_mistral = Mock()

    with patch.dict(MODEL_TYPE_TO_APPLY_LIGER_FN, {"mistral": mock_mistral}):
        _apply_liger_kernel("foobar")
        MODEL_TYPE_TO_APPLY_LIGER_FN["mistral"].assert_not_called()


def test_apply_liger_kernel_only_supported_model_type_called():
    # Test that liger kernel is applied only to the specified model
    mock_gemma = Mock()
    mock_llama = Mock()
    mock_mistral = Mock()

    with patch.dict(
        MODEL_TYPE_TO_APPLY_LIGER_FN,
        {"gemma": mock_gemma, "llama": mock_llama, "mistral": mock_mistral},
    ):
        _apply_liger_kernel("llama")
        mock_llama.assert_called_once()
        mock_gemma.assert_not_called()
        mock_mistral.assert_not_called()


def test_apply_liger_kernel_only_passes_valid_kwargs():
    # Test that keyword args that are not valid for the apply_liger_* function are not passed
    mock_llama = Mock()

    def dummy_apply_liger_kernal_to_llama(
        rope=False,
        cross_entropy=False,
        fused_linear_cross_entropy=True,
        rms_norm=True,
        swiglu=True,
    ):
        pass

    apply_liger_kernal_to_llama_sig = signature(dummy_apply_liger_kernal_to_llama)

    with patch.dict(MODEL_TYPE_TO_APPLY_LIGER_FN, {"llama": mock_llama}):
        mock_llama.__signature__ = apply_liger_kernal_to_llama_sig
        (
            _apply_liger_kernel(
                "llama",
                rope=False,
                fused_linear_cross_entropy=False,
                cross_entropy=True,
                foobar=True,
                barbaz=False,
            ),
        )
        mock_llama.assert_called_once()
        mock_llama.assert_called_once_with(
            rope=False,
            fused_linear_cross_entropy=False,
            cross_entropy=True,
        )


def test_apply_liger_kernel_to_instance_no_supported_model_type():
    # Test that calling _apply_liger_kernel_to_instance with an unsupported model type is a no-op
    mock_mistral = Mock()
    mock_unknown_model = MagicMock(spec=PreTrainedModel)
    mock_unknown_model.config = {"model_type": "foobar"}

    with patch.dict(MODEL_TYPE_TO_APPLY_LIGER_FN, {"mistral": mock_mistral}):
        _apply_liger_kernel_to_instance(model=mock_unknown_model)
        MODEL_TYPE_TO_APPLY_LIGER_FN["mistral"].assert_not_called()


def test_apply_liger_kernel_to_instance_only_supported_model_type_called():
    # Test that liger kernel is applied only to the specified model
    mock_gemma = Mock()
    mock_llama = Mock()
    mock_mistral = Mock()

    mock_llama_model_instance = MagicMock(spec=PreTrainedModel)
    mock_llama_model_instance.config = MagicMock(spec=PretrainedConfig)
    mock_llama_model_instance.config.model_type = "llama"

    with patch.dict(
        MODEL_TYPE_TO_APPLY_LIGER_FN,
        {"gemma": mock_gemma, "llama": mock_llama, "mistral": mock_mistral},
    ):
        _apply_liger_kernel_to_instance(model=mock_llama_model_instance)
        mock_llama.assert_called_once()
        mock_gemma.assert_not_called()
        mock_mistral.assert_not_called()


def test_apply_liger_kernel_to_instance_only_passes_valid_kwargs():
    # Test that keyword args that are not valid for the apply_liger_* function are not passed
    mock_llama = Mock()

    mock_llama_model_instance = MagicMock(spec=PreTrainedModel)
    mock_llama_model_instance.config = MagicMock(spec=PretrainedConfig)
    mock_llama_model_instance.config.model_type = "llama"

    def dummy_apply_liger_kernel_to_llama(
        rope=False,
        cross_entropy=False,
        fused_linear_cross_entropy=True,
        rms_norm=True,
        swiglu=True,
        model=None,
    ):
        pass

    apply_liger_kernel_to_llama_sig = signature(dummy_apply_liger_kernel_to_llama)

    with patch.dict(MODEL_TYPE_TO_APPLY_LIGER_FN, {"llama": mock_llama}):
        mock_llama.__signature__ = apply_liger_kernel_to_llama_sig
        (
            _apply_liger_kernel_to_instance(
                model=mock_llama_model_instance,
                rope=False,
                fused_linear_cross_entropy=False,
                cross_entropy=True,
                foobar=True,
                barbaz=False,
            ),
        )
        mock_llama.assert_called_once()
        mock_llama.assert_called_once_with(
            model=mock_llama_model_instance,
            rope=False,
            fused_linear_cross_entropy=False,
            cross_entropy=True,
        )


def test_patching_apis_match_auto_mapping():
    # Test that all of the patching APIs present also have a corresponding entry in the auto mapping
    patching_functions = [
        func
        for name, func in inspect.getmembers(monkey_patch, inspect.isfunction)
        if name.startswith("apply_liger_kernel_to_")
    ]

    assert set(patching_functions) == set(MODEL_TYPE_TO_APPLY_LIGER_FN.values())


def test_patching_apis_support_patching_model_instance():
    # Test that all the patching APIs present support passing in
    # model (PreTrainedModel) as an argument indicating that it supports
    # patching post-model creation
    patching_functions = [
        func
        for name, func in inspect.getmembers(monkey_patch, inspect.isfunction)
        if name.startswith("apply_liger_kernel_to_")
    ]

    for func in patching_functions:
        sig = inspect.signature(func)
        # Ensure 'model' is in the parameters
        assert (
            "model" in sig.parameters
        ), f"{func.__name__} does not have 'model' as an argument. All patching methods must support patching an existing model instance."


def test_apply_liger_kernel_to_instance_for_llama():
    # Ensure any monkey patching is cleaned up for subsequent tests
    with patch("transformers.models.llama.modeling_llama"):
        # Instantiate a dummy model
        config = transformers.models.llama.configuration_llama.LlamaConfig(
            torch_dtype=torch.bfloat16,
            rms_norm_eps=1e-5,
            hidden_size=32,
            intermediate_size=64,
            hidden_act="silu",
            num_hidden_layers=2,
        )
        dummy_model_instance = AutoModelForCausalLM.from_config(config)

        # Check that model instance variables are not yet patched with Liger modules
        assert inspect.getsource(
            dummy_model_instance.model.norm.forward
        ) != inspect.getsource(LigerRMSNorm.forward)
<<<<<<< HEAD
        for layer in dummy_model_instance.model.layers:
            assert inspect.getsource(layer.mlp.forward) != inspect.getsource(
                LigerSwiGLUMLP.forward
            )
            assert inspect.getsource(
                layer.input_layernorm.forward
            ) != inspect.getsource(LigerRMSNorm.forward)
            assert inspect.getsource(
                layer.post_attention_layernorm.forward
            ) != inspect.getsource(LigerRMSNorm.forward)

        # Test applying kernels to the model instance
        _apply_liger_kernel_to_instance(model=dummy_model_instance)

        # Check that the model's instance variables were correctly patched with Liger modules
        assert inspect.getsource(
            dummy_model_instance.model.norm.forward
        ) == inspect.getsource(LigerRMSNorm.forward)
        for layer in dummy_model_instance.model.layers:
            assert inspect.getsource(layer.mlp.forward) == inspect.getsource(
=======
        for layer in dummy_model_instance.model.layers:
            assert inspect.getsource(layer.mlp.forward) != inspect.getsource(
>>>>>>> a5035d1b
                LigerSwiGLUMLP.forward
            )
            assert inspect.getsource(
                layer.input_layernorm.forward
<<<<<<< HEAD
            ) == inspect.getsource(LigerRMSNorm.forward)
            assert inspect.getsource(
                layer.post_attention_layernorm.forward
            ) == inspect.getsource(LigerRMSNorm.forward)


def test_apply_liger_kernel_to_instance_for_mllama_for_conditional_generation():
    # Ensure any monkey patching is cleaned up for subsequent tests
    with patch("transformers.models.mllama.modeling_mllama"):
        from transformers.models.mllama.modeling_mllama import (
            MllamaForConditionalGeneration,
        )

        # Instantiate a dummy model
        config = transformers.models.mllama.configuration_mllama.MllamaConfig(
            torch_dtype=torch.bfloat16,
            text_config=transformers.models.mllama.configuration_mllama.MllamaTextConfig(
                rms_norm_eps=1e-5,
                hidden_size=32,
                intermediate_size=64,
                hidden_act="silu",
                num_hidden_layers=2,
                rope_scaling=dict(
                    factor=8.0,
                    high_freq_factor=4.0,
                    low_freq_factor=1.0,
                    original_max_position_embeddings=8192,
                    rope_type="llama3",
                ),
            ),
            vision_config=transformers.models.mllama.configuration_mllama.MllamaVisionConfig(
                rms_norm_eps=1e-5,
                hidden_size=32,
                intermediate_size=64,
                hidden_act="gelu",
                num_hidden_layers=2,
                vision_output_dim=64,
            ),
        )
        dummy_model_instance = MllamaForConditionalGeneration._from_config(config)

        assert isinstance(dummy_model_instance, MllamaForConditionalGeneration)

        # Check that model instance variables are not yet patched with Liger modules
        assert not isinstance(
            dummy_model_instance.language_model.model.norm, LigerRMSNorm
        )
        for layer in dummy_model_instance.language_model.model.layers:
            assert not isinstance(layer.mlp, LigerSwiGLUMLP)
            assert not isinstance(layer.input_layernorm, LigerRMSNorm)
            assert not isinstance(layer.post_attention_layernorm, LigerRMSNorm)
=======
            ) != inspect.getsource(LigerRMSNorm.forward)
            assert inspect.getsource(
                layer.post_attention_layernorm.forward
            ) != inspect.getsource(LigerRMSNorm.forward)
>>>>>>> a5035d1b

        # Test applying kernels to the model instance
        _apply_liger_kernel_to_instance(model=dummy_model_instance)

        # Check that the model's instance variables were correctly patched with Liger modules
<<<<<<< HEAD
        assert isinstance(dummy_model_instance.language_model.model.norm, LigerRMSNorm)
        for layer in dummy_model_instance.language_model.model.layers:
            assert isinstance(layer.mlp, LigerSwiGLUMLP)
            assert isinstance(layer.input_layernorm, LigerRMSNorm)
            assert isinstance(layer.post_attention_layernorm, LigerRMSNorm)
=======
        assert inspect.getsource(
            dummy_model_instance.model.norm.forward
        ) == inspect.getsource(LigerRMSNorm.forward)
        for layer in dummy_model_instance.model.layers:
            assert inspect.getsource(layer.mlp.forward) == inspect.getsource(
                LigerSwiGLUMLP.forward
            )
            assert inspect.getsource(
                layer.input_layernorm.forward
            ) == inspect.getsource(LigerRMSNorm.forward)
            assert inspect.getsource(
                layer.post_attention_layernorm.forward
            ) == inspect.getsource(LigerRMSNorm.forward)
>>>>>>> a5035d1b


def test_apply_liger_kernel_to_instance_for_mllama_for_causal_lm():
    # Ensure any monkey patching is cleaned up for subsequent tests
    with patch("transformers.models.mllama.modeling_mllama"):
        from transformers.models.mllama.modeling_mllama import MllamaForCausalLM

        # Instantiate a dummy model
        config = transformers.models.mllama.configuration_mllama.MllamaTextConfig(
            rms_norm_eps=1e-5,
            hidden_size=32,
            intermediate_size=64,
            hidden_act="silu",
            num_hidden_layers=2,
            rope_scaling=dict(
                factor=8.0,
                high_freq_factor=4.0,
                low_freq_factor=1.0,
                original_max_position_embeddings=8192,
                rope_type="llama3",
            ),
        )

        dummy_model_instance = MllamaForCausalLM._from_config(config)

        assert isinstance(dummy_model_instance, MllamaForCausalLM)

        # Check that model instance variables are not yet patched with Liger modules
        assert inspect.getsource(
            dummy_model_instance.model.norm.forward
        ) != inspect.getsource(LigerRMSNorm.forward)
        for layer in dummy_model_instance.model.layers:
            assert inspect.getsource(layer.mlp.forward) != inspect.getsource(
                LigerSwiGLUMLP.forward
            )
            assert inspect.getsource(
                layer.input_layernorm.forward
            ) != inspect.getsource(LigerRMSNorm.forward)
            assert inspect.getsource(
                layer.post_attention_layernorm.forward
            ) != inspect.getsource(LigerRMSNorm.forward)

        # Test applying kernels to the model instance
        _apply_liger_kernel_to_instance(model=dummy_model_instance)

        # Check that the model's instance variables were correctly patched with Liger modules
        assert inspect.getsource(
            dummy_model_instance.model.norm.forward
        ) == inspect.getsource(LigerRMSNorm.forward)
        for layer in dummy_model_instance.model.layers:
            assert inspect.getsource(layer.mlp.forward) == inspect.getsource(
                LigerSwiGLUMLP.forward
            )
            assert inspect.getsource(
                layer.input_layernorm.forward
            ) == inspect.getsource(LigerRMSNorm.forward)
            assert inspect.getsource(
                layer.post_attention_layernorm.forward
            ) == inspect.getsource(LigerRMSNorm.forward)


def test_apply_liger_kernel_to_instance_for_mistral():
    # Ensure any monkey patching is cleaned up for subsequent tests
    with patch("transformers.models.mistral.modeling_mistral"):
        # Instantiate a dummy model
        config = transformers.models.mistral.configuration_mistral.MistralConfig(
            torch_dtype=torch.bfloat16,
            rms_norm_eps=1e-5,
            hidden_size=32,
            intermediate_size=64,
            hidden_act="silu",
            num_hidden_layers=2,
        )
        dummy_model_instance = AutoModelForCausalLM.from_config(config)

        # Check that model instance variables are not yet patched with Liger modules
        assert inspect.getsource(
            dummy_model_instance.model.norm.forward
        ) != inspect.getsource(LigerRMSNorm.forward)
        for layer in dummy_model_instance.model.layers:
            assert inspect.getsource(layer.mlp.forward) != inspect.getsource(
                LigerSwiGLUMLP.forward
            )
            assert inspect.getsource(
                layer.input_layernorm.forward
            ) != inspect.getsource(LigerRMSNorm.forward)
            assert inspect.getsource(
                layer.post_attention_layernorm.forward
            ) != inspect.getsource(LigerRMSNorm.forward)

        # Test applying kernels to the model instance
        _apply_liger_kernel_to_instance(model=dummy_model_instance)

        # Check that the model's instance variables were correctly patched with Liger modules
        assert inspect.getsource(
            dummy_model_instance.model.norm.forward
        ) == inspect.getsource(LigerRMSNorm.forward)
        for layer in dummy_model_instance.model.layers:
            assert inspect.getsource(layer.mlp.forward) == inspect.getsource(
                LigerSwiGLUMLP.forward
            )
            assert inspect.getsource(
                layer.input_layernorm.forward
            ) == inspect.getsource(LigerRMSNorm.forward)
            assert inspect.getsource(
                layer.post_attention_layernorm.forward
            ) == inspect.getsource(LigerRMSNorm.forward)


def test_apply_liger_kernel_to_instance_for_mixtral():
    # Ensure any monkey patching is cleaned up for subsequent tests
    with patch("transformers.models.mixtral.modeling_mixtral"):
        # Instantiate a dummy model
        config = transformers.models.mixtral.configuration_mixtral.MixtralConfig(
            torch_dtype=torch.bfloat16,
            rms_norm_eps=1e-5,
            hidden_size=32,
            intermediate_size=64,
            hidden_act="silu",
            num_hidden_layers=2,
            num_local_experts=3,
            num_experts_per_tok=2,
        )
        dummy_model_instance = AutoModelForCausalLM.from_config(config)

        # Check that model instance variables are not yet patched with Liger modules
        assert inspect.getsource(
            dummy_model_instance.model.norm.forward
        ) != inspect.getsource(LigerRMSNorm.forward)
        for layer in dummy_model_instance.model.layers:
            for expert in layer.block_sparse_moe.experts:
                assert inspect.getsource(expert.forward) != inspect.getsource(
                    LigerBlockSparseTop2MLP.forward
                )
            assert inspect.getsource(
                layer.input_layernorm.forward
            ) != inspect.getsource(LigerRMSNorm.forward)
            assert inspect.getsource(
                layer.post_attention_layernorm.forward
            ) != inspect.getsource(LigerRMSNorm.forward)

        # Test applying kernels to the model instance
        _apply_liger_kernel_to_instance(model=dummy_model_instance)

        # Check that the model's instance variables were correctly patched with Liger modules
        assert inspect.getsource(
            dummy_model_instance.model.norm.forward
        ) == inspect.getsource(LigerRMSNorm.forward)
        for layer in dummy_model_instance.model.layers:
            for expert in layer.block_sparse_moe.experts:
                assert inspect.getsource(expert.forward) == inspect.getsource(
                    LigerBlockSparseTop2MLP.forward
                )
            assert inspect.getsource(
                layer.input_layernorm.forward
            ) == inspect.getsource(LigerRMSNorm.forward)
            assert inspect.getsource(
                layer.post_attention_layernorm.forward
            ) == inspect.getsource(LigerRMSNorm.forward)


def test_apply_liger_kernel_to_instance_for_gemma():
    # Ensure any monkey patching is cleaned up for subsequent tests
    with patch("transformers.models.gemma.modeling_gemma"):
        # Instantiate a dummy model
        config = transformers.models.gemma.configuration_gemma.GemmaConfig(
            torch_dtype=torch.bfloat16,
            rms_norm_eps=1e-5,
            hidden_size=32,
            intermediate_size=64,
            hidden_act="silu",
            num_hidden_layers=2,
        )
        dummy_model_instance = AutoModelForCausalLM.from_config(config)

        # Check that model instance variables are not yet patched with Liger modules
        assert inspect.getsource(
            dummy_model_instance.model.norm.forward
        ) != inspect.getsource(LigerRMSNorm.forward)
        for layer in dummy_model_instance.model.layers:
            assert inspect.getsource(layer.mlp.forward) != inspect.getsource(
                LigerGEGLUMLP.forward
            )
            assert inspect.getsource(
                layer.input_layernorm.forward
            ) != inspect.getsource(LigerRMSNorm.forward)
            assert inspect.getsource(
                layer.post_attention_layernorm.forward
            ) != inspect.getsource(LigerRMSNorm.forward)

        # Test applying kernels to the model instance
        _apply_liger_kernel_to_instance(model=dummy_model_instance)

        # Check that the model's instance variables were correctly patched with Liger modules
        assert inspect.getsource(
            dummy_model_instance.model.norm.forward
        ) == inspect.getsource(LigerRMSNorm.forward)
        for layer in dummy_model_instance.model.layers:
            assert inspect.getsource(layer.mlp.forward) == inspect.getsource(
                LigerGEGLUMLP.forward
            )
            assert inspect.getsource(
                layer.input_layernorm.forward
            ) == inspect.getsource(LigerRMSNorm.forward)
            assert inspect.getsource(
                layer.post_attention_layernorm.forward
            ) == inspect.getsource(LigerRMSNorm.forward)


def test_apply_liger_kernel_to_instance_for_gemma2():
    # Ensure any monkey patching is cleaned up for subsequent tests
    with patch("transformers.models.gemma2.modeling_gemma2"):
        # Instantiate a dummy model
        config = transformers.models.gemma2.configuration_gemma2.Gemma2Config(
            torch_dtype=torch.bfloat16,
            rms_norm_eps=1e-5,
            hidden_size=32,
            intermediate_size=64,
            hidden_act="silu",
            num_hidden_layers=2,
        )
        dummy_model_instance = AutoModelForCausalLM.from_config(config)

        # Check that model instance variables are not yet patched with Liger modules
        assert inspect.getsource(
            dummy_model_instance.model.norm.forward
        ) != inspect.getsource(LigerRMSNorm.forward)
        for layer in dummy_model_instance.model.layers:
            assert inspect.getsource(layer.mlp.forward) != inspect.getsource(
                LigerGEGLUMLP.forward
            )
            assert inspect.getsource(
                layer.input_layernorm.forward
            ) != inspect.getsource(LigerRMSNorm.forward)
            assert inspect.getsource(
                layer.post_attention_layernorm.forward
            ) != inspect.getsource(LigerRMSNorm.forward)
            assert inspect.getsource(
                layer.pre_feedforward_layernorm.forward
            ) != inspect.getsource(LigerRMSNorm.forward)
            assert inspect.getsource(
                layer.post_feedforward_layernorm.forward
            ) != inspect.getsource(LigerRMSNorm.forward)

        # Test applying kernels to the model instance
        _apply_liger_kernel_to_instance(model=dummy_model_instance)

        # Check that the model's instance variables were correctly patched with Liger modules
        assert inspect.getsource(
            dummy_model_instance.model.norm.forward
        ) == inspect.getsource(LigerRMSNorm.forward)
        for layer in dummy_model_instance.model.layers:
            assert inspect.getsource(layer.mlp.forward) == inspect.getsource(
                LigerGEGLUMLP.forward
            )
            assert inspect.getsource(
                layer.input_layernorm.forward
            ) == inspect.getsource(LigerRMSNorm.forward)
            assert inspect.getsource(
                layer.post_attention_layernorm.forward
            ) == inspect.getsource(LigerRMSNorm.forward)
            assert inspect.getsource(
                layer.pre_feedforward_layernorm.forward
            ) == inspect.getsource(LigerRMSNorm.forward)
            assert inspect.getsource(
                layer.post_feedforward_layernorm.forward
            ) == inspect.getsource(LigerRMSNorm.forward)


def test_apply_liger_kernel_to_instance_for_qwen2():
    # Ensure any monkey patching is cleaned up for subsequent tests
    with patch("transformers.models.qwen2.modeling_qwen2"):
        # Instantiate a dummy model
        config = transformers.models.qwen2.configuration_qwen2.Qwen2Config(
            torch_dtype=torch.bfloat16,
            rms_norm_eps=1e-5,
            hidden_size=32,
            intermediate_size=64,
            hidden_act="silu",
            num_hidden_layers=2,
        )
        dummy_model_instance = AutoModelForCausalLM.from_config(config)

        # Check that model instance variables are not yet patched with Liger modules
        assert inspect.getsource(
            dummy_model_instance.model.norm.forward
        ) != inspect.getsource(LigerRMSNorm.forward)
        for layer in dummy_model_instance.model.layers:
            assert inspect.getsource(layer.mlp.forward) != inspect.getsource(
                LigerSwiGLUMLP.forward
            )
            assert inspect.getsource(
                layer.input_layernorm.forward
            ) != inspect.getsource(LigerRMSNorm.forward)
            assert inspect.getsource(
                layer.post_attention_layernorm.forward
            ) != inspect.getsource(LigerRMSNorm.forward)

        # Test applying kernels to the model instance
        _apply_liger_kernel_to_instance(model=dummy_model_instance)

        # Check that the model's instance variables were correctly patched with Liger modules
        assert inspect.getsource(
            dummy_model_instance.model.norm.forward
        ) == inspect.getsource(LigerRMSNorm.forward)
        for layer in dummy_model_instance.model.layers:
            assert inspect.getsource(layer.mlp.forward) == inspect.getsource(
                LigerSwiGLUMLP.forward
            )
            assert inspect.getsource(
                layer.input_layernorm.forward
            ) == inspect.getsource(LigerRMSNorm.forward)
            assert inspect.getsource(
                layer.post_attention_layernorm.forward
            ) == inspect.getsource(LigerRMSNorm.forward)


def test_apply_liger_kernel_to_instance_for_phi3():
    # Ensure any monkey patching is cleaned up for subsequent tests
    with patch("transformers.models.phi3.modeling_phi3"):
        # Instantiate a dummy model
        config = transformers.models.phi3.configuration_phi3.Phi3Config(
            torch_dtype=torch.bfloat16,
            rms_norm_eps=1e-5,
            hidden_size=32,
            intermediate_size=64,
            hidden_act="silu",
            num_hidden_layers=2,
        )
        dummy_model_instance = AutoModelForCausalLM.from_config(config)

        # Check that model instance variables are not yet patched with Liger modules
        assert inspect.getsource(
            dummy_model_instance.model.norm.forward
        ) != inspect.getsource(LigerRMSNorm.forward)
        for layer in dummy_model_instance.model.layers:
            assert inspect.getsource(layer.mlp.forward) != inspect.getsource(
                LigerPhi3SwiGLUMLP.forward
            )
            assert inspect.getsource(
                layer.input_layernorm.forward
            ) != inspect.getsource(LigerRMSNorm.forward)
            assert inspect.getsource(
                layer.post_attention_layernorm.forward
            ) != inspect.getsource(LigerRMSNorm.forward)

        # Test applying kernels to the model instance
        _apply_liger_kernel_to_instance(model=dummy_model_instance)

        # Check that the model's instance variables were correctly patched with Liger modules
        assert inspect.getsource(
            dummy_model_instance.model.norm.forward
        ) == inspect.getsource(LigerRMSNorm.forward)
        for layer in dummy_model_instance.model.layers:
            assert inspect.getsource(layer.mlp.forward) == inspect.getsource(
                LigerPhi3SwiGLUMLP.forward
            )
            assert inspect.getsource(
                layer.input_layernorm.forward
            ) == inspect.getsource(LigerRMSNorm.forward)
            assert inspect.getsource(
                layer.post_attention_layernorm.forward
            ) == inspect.getsource(LigerRMSNorm.forward)<|MERGE_RESOLUTION|>--- conflicted
+++ resolved
@@ -219,7 +219,6 @@
         assert inspect.getsource(
             dummy_model_instance.model.norm.forward
         ) != inspect.getsource(LigerRMSNorm.forward)
-<<<<<<< HEAD
         for layer in dummy_model_instance.model.layers:
             assert inspect.getsource(layer.mlp.forward) != inspect.getsource(
                 LigerSwiGLUMLP.forward
@@ -240,15 +239,10 @@
         ) == inspect.getsource(LigerRMSNorm.forward)
         for layer in dummy_model_instance.model.layers:
             assert inspect.getsource(layer.mlp.forward) == inspect.getsource(
-=======
-        for layer in dummy_model_instance.model.layers:
-            assert inspect.getsource(layer.mlp.forward) != inspect.getsource(
->>>>>>> a5035d1b
-                LigerSwiGLUMLP.forward
-            )
-            assert inspect.getsource(
-                layer.input_layernorm.forward
-<<<<<<< HEAD
+                LigerSwiGLUMLP.forward
+            )
+            assert inspect.getsource(
+                layer.input_layernorm.forward
             ) == inspect.getsource(LigerRMSNorm.forward)
             assert inspect.getsource(
                 layer.post_attention_layernorm.forward
@@ -300,38 +294,16 @@
             assert not isinstance(layer.mlp, LigerSwiGLUMLP)
             assert not isinstance(layer.input_layernorm, LigerRMSNorm)
             assert not isinstance(layer.post_attention_layernorm, LigerRMSNorm)
-=======
-            ) != inspect.getsource(LigerRMSNorm.forward)
-            assert inspect.getsource(
-                layer.post_attention_layernorm.forward
-            ) != inspect.getsource(LigerRMSNorm.forward)
->>>>>>> a5035d1b
-
-        # Test applying kernels to the model instance
-        _apply_liger_kernel_to_instance(model=dummy_model_instance)
-
-        # Check that the model's instance variables were correctly patched with Liger modules
-<<<<<<< HEAD
+
+        # Test applying kernels to the model instance
+        _apply_liger_kernel_to_instance(model=dummy_model_instance)
+
+        # Check that the model's instance variables were correctly patched with Liger modules
         assert isinstance(dummy_model_instance.language_model.model.norm, LigerRMSNorm)
         for layer in dummy_model_instance.language_model.model.layers:
             assert isinstance(layer.mlp, LigerSwiGLUMLP)
             assert isinstance(layer.input_layernorm, LigerRMSNorm)
             assert isinstance(layer.post_attention_layernorm, LigerRMSNorm)
-=======
-        assert inspect.getsource(
-            dummy_model_instance.model.norm.forward
-        ) == inspect.getsource(LigerRMSNorm.forward)
-        for layer in dummy_model_instance.model.layers:
-            assert inspect.getsource(layer.mlp.forward) == inspect.getsource(
-                LigerSwiGLUMLP.forward
-            )
-            assert inspect.getsource(
-                layer.input_layernorm.forward
-            ) == inspect.getsource(LigerRMSNorm.forward)
-            assert inspect.getsource(
-                layer.post_attention_layernorm.forward
-            ) == inspect.getsource(LigerRMSNorm.forward)
->>>>>>> a5035d1b
 
 
 def test_apply_liger_kernel_to_instance_for_mllama_for_causal_lm():
@@ -360,9 +332,7 @@
         assert isinstance(dummy_model_instance, MllamaForCausalLM)
 
         # Check that model instance variables are not yet patched with Liger modules
-        assert inspect.getsource(
-            dummy_model_instance.model.norm.forward
-        ) != inspect.getsource(LigerRMSNorm.forward)
+        assert not isinstance(dummy_model_instance.model.norm, LigerRMSNorm)
         for layer in dummy_model_instance.model.layers:
             assert inspect.getsource(layer.mlp.forward) != inspect.getsource(
                 LigerSwiGLUMLP.forward
