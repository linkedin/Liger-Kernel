import inspect

from inspect import signature
from unittest.mock import MagicMock
from unittest.mock import Mock
from unittest.mock import patch

import pytest
import torch
import transformers

from packaging import version
from transformers import AutoModelForCausalLM
from transformers import PretrainedConfig
from transformers import PreTrainedModel

from liger_kernel.transformers import LigerBlockSparseTop2MLP
from liger_kernel.transformers import LigerGEGLUMLP
from liger_kernel.transformers import LigerPhi3SwiGLUMLP
from liger_kernel.transformers import LigerQwen3MoeSwiGLUMLP
from liger_kernel.transformers import LigerRMSNorm
from liger_kernel.transformers import LigerSwiGLUMLP
from liger_kernel.transformers import monkey_patch
from liger_kernel.transformers.layer_norm import LigerLayerNorm
from liger_kernel.transformers.monkey_patch import MODEL_TYPE_TO_APPLY_LIGER_FN
from liger_kernel.transformers.monkey_patch import _apply_liger_kernel
from liger_kernel.transformers.monkey_patch import _apply_liger_kernel_to_instance

# Import transformer version check
transformer_version = version.parse(transformers.__version__)
SUPPORTED_TRANSFORMER_VERSION = "4.46.1"

# Import forward functions based on transformer version
if transformer_version >= version.parse(SUPPORTED_TRANSFORMER_VERSION):
    from liger_kernel.transformers.model.gemma import lce_forward as gemma_lce_forward
    from liger_kernel.transformers.model.gemma2 import lce_forward as gemma2_lce_forward
    from liger_kernel.transformers.model.llama import lce_forward as llama_lce_forward
    from liger_kernel.transformers.model.mistral import lce_forward as mistral_lce_forward
    from liger_kernel.transformers.model.mixtral import lce_forward as mixtral_lce_forward
    from liger_kernel.transformers.model.mllama import lce_forward as mllama_lce_forward
    from liger_kernel.transformers.model.paligemma import lce_forward as paligemma_lce_forward
    from liger_kernel.transformers.model.phi3 import lce_forward as phi3_lce_forward
    from liger_kernel.transformers.model.qwen2 import lce_forward as qwen2_lce_forward
    from liger_kernel.transformers.model.smollm3 import lce_forward as smolllm3_lce_forward
else:
    from liger_kernel.transformers.model.gemma import lce_forward_deprecated as gemma_lce_forward
    from liger_kernel.transformers.model.gemma2 import lce_forward_deprecated as gemma2_lce_forward
    from liger_kernel.transformers.model.llama import lce_forward_deprecated as llama_lce_forward
    from liger_kernel.transformers.model.mistral import (
        lce_forward as mistral_lce_forward,  # mistral doesn't have deprecated version
    )
    from liger_kernel.transformers.model.mixtral import lce_forward_deprecated as mixtral_lce_forward
    from liger_kernel.transformers.model.mllama import lce_forward_deprecated as mllama_lce_forward
    from liger_kernel.transformers.model.paligemma import lce_forward_deprecated as paligemma_lce_forward
    from liger_kernel.transformers.model.phi3 import lce_forward_deprecated as phi3_lce_forward
    from liger_kernel.transformers.model.qwen2 import lce_forward_deprecated as qwen2_lce_forward


# Check if optional modules are available
def is_mllama_available():
    try:
        import transformers.models.mllama  # noqa: F401

        return True
    except ImportError:
        return False


def is_internvl_available():
    try:
        import transformers.models.internvl  # noqa: F401

        return True
    except ImportError:
        return False


def is_llama4_available():
    try:
        import transformers.models.llama4  # noqa: F401

        return True
    except ImportError:
        return False


def is_qwen3_available():
    try:
        import transformers.models.qwen3  # noqa: F401

        return True
    except ImportError:
        return False


def is_smollm3_available():
    try:
        import transformers.models.smollm3  # noqa: F401

        return True
    except ImportError:
        return False


def is_olmo2_available():
    try:
        import transformers.models.olmo2  # noqa: F401

        return True
    except ImportError:
        return False


def is_glm4_available():
    try:
        import transformers.models.glm4  # noqa: F401

        return True
    except ImportError:
        return False


def is_glm4v_available():
    try:
        import transformers.models.glm4v  # noqa: F401

        return True
    except ImportError:
        return False


def is_glm4v_moe_available():
    try:
        import transformers.models.glm4v_moe  # noqa: F401

        return True
    except ImportError:
        return False


def is_gemma3_available():
    try:
        import transformers.models.gemma3  # noqa: F401

        return True
    except ImportError:
        return False


def is_paligemma_available():
    try:
        import transformers.models.paligemma  # noqa: F401

        return True
    except ImportError:
        return False


def test_import_from_root():
    try:
        from liger_kernel.transformers import AutoLigerKernelForCausalLM  # noqa: F401
        from liger_kernel.transformers import apply_liger_kernel_to_gemma  # noqa: F401
        from liger_kernel.transformers import apply_liger_kernel_to_gemma2  # noqa: F401
        from liger_kernel.transformers import apply_liger_kernel_to_gemma3  # noqa: F401
        from liger_kernel.transformers import apply_liger_kernel_to_gemma3_text  # noqa: F401
        from liger_kernel.transformers import apply_liger_kernel_to_glm4  # noqa: F401
        from liger_kernel.transformers import apply_liger_kernel_to_glm4v  # noqa: F401
<<<<<<< HEAD
        from liger_kernel.transformers import apply_liger_kernel_to_internvl  # noqa: F401
=======
        from liger_kernel.transformers import apply_liger_kernel_to_glm4v_moe  # noqa: F401
>>>>>>> 454e3d2e
        from liger_kernel.transformers import apply_liger_kernel_to_llama  # noqa: F401
        from liger_kernel.transformers import apply_liger_kernel_to_mistral  # noqa: F401
        from liger_kernel.transformers import apply_liger_kernel_to_mixtral  # noqa: F401
        from liger_kernel.transformers import apply_liger_kernel_to_mllama  # noqa: F401
        from liger_kernel.transformers import apply_liger_kernel_to_phi3  # noqa: F401
        from liger_kernel.transformers import apply_liger_kernel_to_qwen2  # noqa: F401
        from liger_kernel.transformers import apply_liger_kernel_to_qwen2_5_vl  # noqa: F401
        from liger_kernel.transformers import apply_liger_kernel_to_qwen2_vl  # noqa: F401
        from liger_kernel.transformers import apply_liger_kernel_to_qwen3  # noqa: F401
        from liger_kernel.transformers import apply_liger_kernel_to_qwen3_moe  # noqa: F401
        from liger_kernel.transformers import apply_liger_kernel_to_smollm3  # noqa: F401
    except Exception:
        pytest.fail("Import kernel patch from root fails")


def test_apply_liger_kernel_no_supported_model_type():
    # Test that calling _apply_liger_kernel with an unsupported model type is a no-op
    mock_mistral = Mock()

    with patch.dict(MODEL_TYPE_TO_APPLY_LIGER_FN, {"mistral": mock_mistral}):
        _apply_liger_kernel("foobar")
        MODEL_TYPE_TO_APPLY_LIGER_FN["mistral"].assert_not_called()


def test_apply_liger_kernel_only_supported_model_type_called():
    # Test that liger kernel is applied only to the specified model
    mock_gemma = Mock()
    mock_llama = Mock()
    mock_mistral = Mock()

    with patch.dict(
        MODEL_TYPE_TO_APPLY_LIGER_FN,
        {"gemma": mock_gemma, "llama": mock_llama, "mistral": mock_mistral},
    ):
        _apply_liger_kernel("llama")
        mock_llama.assert_called_once()
        mock_gemma.assert_not_called()
        mock_mistral.assert_not_called()


def test_apply_liger_kernel_only_passes_valid_kwargs():
    # Test that keyword args that are not valid for the apply_liger_* function are not passed
    mock_llama = Mock()

    def dummy_apply_liger_kernal_to_llama(
        rope=False,
        cross_entropy=False,
        fused_linear_cross_entropy=True,
        rms_norm=True,
        swiglu=True,
    ):
        pass

    apply_liger_kernal_to_llama_sig = signature(dummy_apply_liger_kernal_to_llama)

    with patch.dict(MODEL_TYPE_TO_APPLY_LIGER_FN, {"llama": mock_llama}):
        mock_llama.__signature__ = apply_liger_kernal_to_llama_sig
        (
            _apply_liger_kernel(
                "llama",
                rope=False,
                fused_linear_cross_entropy=False,
                cross_entropy=True,
                foobar=True,
                barbaz=False,
            ),
        )
        mock_llama.assert_called_once()
        mock_llama.assert_called_once_with(
            rope=False,
            fused_linear_cross_entropy=False,
            cross_entropy=True,
        )


def test_apply_liger_kernel_to_instance_no_supported_model_type():
    # Test that calling _apply_liger_kernel_to_instance with an unsupported model type is a no-op
    mock_mistral = Mock()
    mock_unknown_model = MagicMock(spec=PreTrainedModel)
    mock_unknown_model.config = {"model_type": "foobar"}

    with patch.dict(MODEL_TYPE_TO_APPLY_LIGER_FN, {"mistral": mock_mistral}):
        _apply_liger_kernel_to_instance(model=mock_unknown_model)
        MODEL_TYPE_TO_APPLY_LIGER_FN["mistral"].assert_not_called()


def test_apply_liger_kernel_to_instance_only_supported_model_type_called():
    # Test that liger kernel is applied only to the specified model
    mock_gemma = Mock()
    mock_llama = Mock()
    mock_mistral = Mock()

    mock_llama_model_instance = MagicMock(spec=PreTrainedModel)
    mock_llama_model_instance.config = MagicMock(spec=PretrainedConfig)
    mock_llama_model_instance.config.model_type = "llama"

    with patch.dict(
        MODEL_TYPE_TO_APPLY_LIGER_FN,
        {"gemma": mock_gemma, "llama": mock_llama, "mistral": mock_mistral},
    ):
        _apply_liger_kernel_to_instance(model=mock_llama_model_instance)
        mock_llama.assert_called_once()
        mock_gemma.assert_not_called()
        mock_mistral.assert_not_called()


def test_apply_liger_kernel_to_instance_only_passes_valid_kwargs():
    # Test that keyword args that are not valid for the apply_liger_* function are not passed
    mock_llama = Mock()

    mock_llama_model_instance = MagicMock(spec=PreTrainedModel)
    mock_llama_model_instance.config = MagicMock(spec=PretrainedConfig)
    mock_llama_model_instance.config.model_type = "llama"

    def dummy_apply_liger_kernel_to_llama(
        rope=False,
        cross_entropy=False,
        fused_linear_cross_entropy=True,
        rms_norm=True,
        swiglu=True,
        model=None,
    ):
        pass

    apply_liger_kernel_to_llama_sig = signature(dummy_apply_liger_kernel_to_llama)

    with patch.dict(MODEL_TYPE_TO_APPLY_LIGER_FN, {"llama": mock_llama}):
        mock_llama.__signature__ = apply_liger_kernel_to_llama_sig
        (
            _apply_liger_kernel_to_instance(
                model=mock_llama_model_instance,
                rope=False,
                fused_linear_cross_entropy=False,
                cross_entropy=True,
                foobar=True,
                barbaz=False,
            ),
        )
        mock_llama.assert_called_once()
        mock_llama.assert_called_once_with(
            model=mock_llama_model_instance,
            rope=False,
            fused_linear_cross_entropy=False,
            cross_entropy=True,
        )


def test_patching_apis_match_auto_mapping():
    # Test that all of the patching APIs present also have a corresponding entry in the auto mapping
    patching_functions = [
        func
        for name, func in inspect.getmembers(monkey_patch, inspect.isfunction)
        if name.startswith("apply_liger_kernel_to_")
    ]

    assert set(patching_functions) == set(MODEL_TYPE_TO_APPLY_LIGER_FN.values())


def test_patching_apis_support_patching_model_instance():
    # Test that all the patching APIs present support passing in
    # model (PreTrainedModel) as an argument indicating that it supports
    # patching post-model creation
    patching_functions = [
        func
        for name, func in inspect.getmembers(monkey_patch, inspect.isfunction)
        if name.startswith("apply_liger_kernel_to_")
    ]

    for func in patching_functions:
        sig = inspect.signature(func)
        # Ensure 'model' is in the parameters
        assert "model" in sig.parameters, (
            f"{func.__name__} does not have 'model' as an argument. All patching methods must support patching an existing model instance."
        )


def test_apply_liger_kernel_to_instance_for_llama():
    # Ensure any monkey patching is cleaned up for subsequent tests
    with patch("transformers.models.llama.modeling_llama"):
        # Instantiate a dummy model
        config = transformers.models.llama.configuration_llama.LlamaConfig(
            torch_dtype=torch.bfloat16,
            rms_norm_eps=1e-5,
            hidden_size=32,
            intermediate_size=64,
            hidden_act="silu",
            num_hidden_layers=2,
        )
        dummy_model_instance = AutoModelForCausalLM.from_config(config)

        # Check that model instance variables are not yet patched with Liger modules
        assert inspect.getsource(dummy_model_instance.forward) != inspect.getsource(llama_lce_forward)
        assert inspect.getsource(dummy_model_instance.model.norm.forward) != inspect.getsource(LigerRMSNorm.forward)
        for layer in dummy_model_instance.model.layers:
            assert inspect.getsource(layer.mlp.forward) != inspect.getsource(LigerSwiGLUMLP.forward)
            assert inspect.getsource(layer.input_layernorm.forward) != inspect.getsource(LigerRMSNorm.forward)
            assert inspect.getsource(layer.post_attention_layernorm.forward) != inspect.getsource(LigerRMSNorm.forward)

        # Test applying kernels to the model instance
        _apply_liger_kernel_to_instance(model=dummy_model_instance)

        # Check that the model's instance variables were correctly patched with Liger modules
        assert inspect.getsource(dummy_model_instance.forward) == inspect.getsource(llama_lce_forward)
        assert inspect.getsource(dummy_model_instance.model.norm.forward) == inspect.getsource(LigerRMSNorm.forward)
        for layer in dummy_model_instance.model.layers:
            assert inspect.getsource(layer.mlp.forward) == inspect.getsource(LigerSwiGLUMLP.forward)
            assert inspect.getsource(layer.input_layernorm.forward) == inspect.getsource(LigerRMSNorm.forward)
            assert inspect.getsource(layer.post_attention_layernorm.forward) == inspect.getsource(LigerRMSNorm.forward)

        # Ensure that the model patched with Liger modules can work properly
        try:
            print(dummy_model_instance)
        except Exception as e:
            pytest.fail(f"An exception occured in extra_expr: {type(e).__name__} - {e}")


@pytest.mark.skipif(not is_mllama_available(), reason="mllama module not available")
def test_apply_liger_kernel_to_instance_for_mllama_for_conditional_generation():
    # Ensure any monkey patching is cleaned up for subsequent tests
    with patch("transformers.models.mllama.modeling_mllama"):
        from transformers.models.mllama.modeling_mllama import MllamaForConditionalGeneration
        from transformers.models.mllama.modeling_mllama import MllamaTextModel

        # Instantiate a dummy model
        config = transformers.models.mllama.configuration_mllama.MllamaConfig(
            torch_dtype=torch.bfloat16,
            text_config=transformers.models.mllama.configuration_mllama.MllamaTextConfig(
                rms_norm_eps=1e-5,
                hidden_size=32,
                intermediate_size=64,
                hidden_act="silu",
                num_hidden_layers=2,
                rope_scaling=dict(
                    factor=8.0,
                    high_freq_factor=4.0,
                    low_freq_factor=1.0,
                    original_max_position_embeddings=8192,
                    rope_type="llama3",
                ),
            ),
            vision_config=transformers.models.mllama.configuration_mllama.MllamaVisionConfig(
                rms_norm_eps=1e-5,
                hidden_size=32,
                intermediate_size=64,
                hidden_act="gelu",
                num_hidden_layers=2,
                vision_output_dim=64,
            ),
        )
        dummy_model_instance = MllamaForConditionalGeneration._from_config(config)

        assert isinstance(dummy_model_instance, MllamaForConditionalGeneration)

        # Check that model instance variables are not yet patched with Liger modules
        assert inspect.getsource(dummy_model_instance.forward) != inspect.getsource(mllama_lce_forward)

        if isinstance(dummy_model_instance.language_model, MllamaTextModel):
            language_model = dummy_model_instance.language_model
        else:
            language_model = dummy_model_instance.language_model.model

        assert inspect.getsource(language_model.norm.forward) != inspect.getsource(LigerRMSNorm.forward)
        for layer in language_model.layers:
            assert inspect.getsource(layer.mlp.forward) != inspect.getsource(LigerSwiGLUMLP.forward)
            assert inspect.getsource(layer.input_layernorm.forward) != inspect.getsource(LigerRMSNorm.forward)
            assert inspect.getsource(layer.post_attention_layernorm.forward) != inspect.getsource(LigerRMSNorm.forward)

        assert inspect.getsource(dummy_model_instance.vision_model.layernorm_pre.forward) != inspect.getsource(
            LigerLayerNorm.forward
        )
        assert inspect.getsource(dummy_model_instance.vision_model.layernorm_post.forward) != inspect.getsource(
            LigerLayerNorm.forward
        )
        for layer in dummy_model_instance.vision_model.transformer.layers:
            assert inspect.getsource(layer.input_layernorm.forward) != inspect.getsource(LigerLayerNorm.forward)
            assert inspect.getsource(layer.post_attention_layernorm.forward) != inspect.getsource(
                LigerLayerNorm.forward
            )
        for layer in dummy_model_instance.vision_model.global_transformer.layers:
            assert inspect.getsource(layer.input_layernorm.forward) != inspect.getsource(LigerLayerNorm.forward)
            assert inspect.getsource(layer.post_attention_layernorm.forward) != inspect.getsource(
                LigerLayerNorm.forward
            )

        # Test applying kernels to the model instance
        _apply_liger_kernel_to_instance(model=dummy_model_instance)

        # Check that the model's instance variables were correctly patched with Liger modules
        assert inspect.getsource(dummy_model_instance.forward) == inspect.getsource(mllama_lce_forward)
        assert inspect.getsource(language_model.norm.forward) == inspect.getsource(LigerRMSNorm.forward)
        for layer in language_model.layers:
            assert inspect.getsource(layer.mlp.forward) == inspect.getsource(LigerSwiGLUMLP.forward)
            assert inspect.getsource(layer.input_layernorm.forward) == inspect.getsource(LigerRMSNorm.forward)
            assert inspect.getsource(layer.post_attention_layernorm.forward) == inspect.getsource(LigerRMSNorm.forward)

        assert inspect.getsource(dummy_model_instance.vision_model.layernorm_pre.forward) == inspect.getsource(
            LigerLayerNorm.forward
        )
        assert inspect.getsource(dummy_model_instance.vision_model.layernorm_post.forward) == inspect.getsource(
            LigerLayerNorm.forward
        )
        for layer in dummy_model_instance.vision_model.transformer.layers:
            assert inspect.getsource(layer.input_layernorm.forward) == inspect.getsource(LigerLayerNorm.forward)
            assert inspect.getsource(layer.post_attention_layernorm.forward) == inspect.getsource(
                LigerLayerNorm.forward
            )
        for layer in dummy_model_instance.vision_model.global_transformer.layers:
            assert inspect.getsource(layer.input_layernorm.forward) == inspect.getsource(LigerLayerNorm.forward)
            assert inspect.getsource(layer.post_attention_layernorm.forward) == inspect.getsource(
                LigerLayerNorm.forward
            )
        try:
            print(dummy_model_instance)
        except Exception as e:
            pytest.fail(f"An exception occured in extra_expr: {type(e).__name__} - {e}")


@pytest.mark.skipif(not is_mllama_available(), reason="mllama module not available")
def test_apply_liger_kernel_to_instance_for_mllama_for_causal_lm():
    # Ensure any monkey patching is cleaned up for subsequent tests
    with patch("transformers.models.mllama.modeling_mllama"):
        from transformers.models.mllama.modeling_mllama import MllamaForCausalLM

        # Instantiate a dummy model
        config = transformers.models.mllama.configuration_mllama.MllamaTextConfig(
            rms_norm_eps=1e-5,
            hidden_size=32,
            intermediate_size=64,
            hidden_act="silu",
            num_hidden_layers=2,
            rope_scaling=dict(
                factor=8.0,
                high_freq_factor=4.0,
                low_freq_factor=1.0,
                original_max_position_embeddings=8192,
                rope_type="llama3",
            ),
        )

        dummy_model_instance = MllamaForCausalLM._from_config(config)

        assert isinstance(dummy_model_instance, MllamaForCausalLM)

        # Check that model instance variables are not yet patched with Liger modules
        assert inspect.getsource(dummy_model_instance.forward) != inspect.getsource(mllama_lce_forward)
        assert not isinstance(dummy_model_instance.model.norm, LigerRMSNorm)
        for layer in dummy_model_instance.model.layers:
            assert inspect.getsource(layer.mlp.forward) != inspect.getsource(LigerSwiGLUMLP.forward)
            assert inspect.getsource(layer.input_layernorm.forward) != inspect.getsource(LigerRMSNorm.forward)
            assert inspect.getsource(layer.post_attention_layernorm.forward) != inspect.getsource(LigerRMSNorm.forward)

        # Test applying kernels to the model instance
        _apply_liger_kernel_to_instance(model=dummy_model_instance)

        # Check that the model's instance variables were correctly patched with Liger modules
        assert inspect.getsource(dummy_model_instance.forward) == inspect.getsource(mllama_lce_forward)
        assert inspect.getsource(dummy_model_instance.model.norm.forward) == inspect.getsource(LigerRMSNorm.forward)
        for layer in dummy_model_instance.model.layers:
            assert inspect.getsource(layer.mlp.forward) == inspect.getsource(LigerSwiGLUMLP.forward)
            assert inspect.getsource(layer.input_layernorm.forward) == inspect.getsource(LigerRMSNorm.forward)
            assert inspect.getsource(layer.post_attention_layernorm.forward) == inspect.getsource(LigerRMSNorm.forward)

        try:
            print(dummy_model_instance)
        except Exception as e:
            pytest.fail(f"An exception occured in extra_expr: {type(e).__name__} - {e}")


@pytest.mark.skipif(not is_llama4_available(), reason="llama4 module not available")
def test_apply_liger_kernel_to_instance_for_llama4_for_causal_lm():
    # Ensure any monkey patching is cleaned up for subsequent tests
    with patch("transformers.models.llama4.modeling_llama4"):
        from transformers.models.llama4.modeling_llama4 import Llama4ForCausalLM

        # Instantiate a dummy model
        config = transformers.models.llama4.configuration_llama4.Llama4TextConfig(
            torch_dtype=torch.bfloat16,
            rms_norm_eps=1e-5,
            hidden_size=32,
            intermediate_size=64,
            hidden_act="silu",
            num_hidden_layers=2,
        )
        dummy_model_instance = Llama4ForCausalLM._from_config(config)

        # Check that model instance variables are not yet patched with Liger modules
        assert inspect.getsource(dummy_model_instance.model.norm.forward) != inspect.getsource(LigerRMSNorm.forward)
        for layer in dummy_model_instance.model.layers:
            assert inspect.getsource(layer.feed_forward.forward) != inspect.getsource(LigerSwiGLUMLP.forward)
            assert inspect.getsource(layer.input_layernorm.forward) != inspect.getsource(LigerRMSNorm.forward)
            assert inspect.getsource(layer.post_attention_layernorm.forward) != inspect.getsource(LigerRMSNorm.forward)

        # Test applying kernels to the model instance
        _apply_liger_kernel_to_instance(model=dummy_model_instance)

        # Check that the model's instance variables were correctly patched with Liger modules
        assert inspect.getsource(dummy_model_instance.model.norm.forward) == inspect.getsource(LigerRMSNorm.forward)
        for layer in dummy_model_instance.model.layers:
            assert inspect.getsource(layer.feed_forward.forward) == inspect.getsource(LigerSwiGLUMLP.forward)
            assert inspect.getsource(layer.input_layernorm.forward) == inspect.getsource(LigerRMSNorm.forward)
            assert inspect.getsource(layer.post_attention_layernorm.forward) == inspect.getsource(LigerRMSNorm.forward)

        try:
            print(dummy_model_instance)
        except Exception as e:
            pytest.fail(f"An exception occured in extra_expr: {type(e).__name__} - {e}")


@pytest.mark.skipif(not is_llama4_available(), reason="llama4 module not available")
def test_apply_liger_kernel_to_instance_for_llama4_for_conditional_generation():
    # Ensure any monkey patching is cleaned up for subsequent tests
    with patch("transformers.models.llama4.modeling_llama4"):
        from transformers.models.llama4.modeling_llama4 import Llama4ForConditionalGeneration

        # Instantiate a dummy model
        config = transformers.models.llama4.configuration_llama4.Llama4Config(
            torch_dtype=torch.bfloat16,
            text_config=transformers.models.llama4.configuration_llama4.Llama4TextConfig(
                torch_dtype=torch.bfloat16,
                rms_norm_eps=1e-5,
                hidden_size=32,
                intermediate_size=64,
                hidden_act="silu",
                num_hidden_layers=2,
            ),
            vision_config=transformers.models.llama4.configuration_llama4.Llama4VisionConfig(
                rms_norm_eps=1e-5,
                hidden_size=32,
                intermediate_size=64,
                hidden_act="gelu",
                num_hidden_layers=2,
                vision_output_dim=64,
            ),
        )
        dummy_model_instance = Llama4ForConditionalGeneration._from_config(config)

        # Check that model instance variables are not yet patched with Liger modules
        assert isinstance(dummy_model_instance, Llama4ForConditionalGeneration)

        # Check that model instance variables are not yet patched with Liger modules
        assert inspect.getsource(dummy_model_instance.language_model.model.norm.forward) != inspect.getsource(
            LigerRMSNorm.forward
        )
        for layer in dummy_model_instance.language_model.model.layers:
            assert inspect.getsource(layer.feed_forward.forward) != inspect.getsource(LigerSwiGLUMLP.forward)
            assert inspect.getsource(layer.input_layernorm.forward) != inspect.getsource(LigerRMSNorm.forward)
            assert inspect.getsource(layer.post_attention_layernorm.forward) != inspect.getsource(LigerRMSNorm.forward)

        assert inspect.getsource(dummy_model_instance.vision_model.layernorm_pre.forward) != inspect.getsource(
            LigerLayerNorm.forward
        )
        assert inspect.getsource(dummy_model_instance.vision_model.layernorm_post.forward) != inspect.getsource(
            LigerLayerNorm.forward
        )
        for layer in dummy_model_instance.vision_model.model.layers:
            assert inspect.getsource(layer.input_layernorm.forward) != inspect.getsource(LigerLayerNorm.forward)
            assert inspect.getsource(layer.post_attention_layernorm.forward) != inspect.getsource(
                LigerLayerNorm.forward
            )

        # Test applying kernels to the model instance
        _apply_liger_kernel_to_instance(model=dummy_model_instance)

        # Check that the model's instance variables were correctly patched with Liger modules
        assert inspect.getsource(dummy_model_instance.language_model.model.norm.forward) == inspect.getsource(
            LigerRMSNorm.forward
        )
        for layer in dummy_model_instance.language_model.model.layers:
            assert inspect.getsource(layer.feed_forward.forward) == inspect.getsource(LigerSwiGLUMLP.forward)
            assert inspect.getsource(layer.input_layernorm.forward) == inspect.getsource(LigerRMSNorm.forward)
            assert inspect.getsource(layer.post_attention_layernorm.forward) == inspect.getsource(LigerRMSNorm.forward)

        assert inspect.getsource(dummy_model_instance.vision_model.layernorm_pre.forward) == inspect.getsource(
            LigerLayerNorm.forward
        )
        assert inspect.getsource(dummy_model_instance.vision_model.layernorm_post.forward) == inspect.getsource(
            LigerLayerNorm.forward
        )
        for layer in dummy_model_instance.vision_model.model.layers:
            assert inspect.getsource(layer.input_layernorm.forward) == inspect.getsource(LigerLayerNorm.forward)
            assert inspect.getsource(layer.post_attention_layernorm.forward) == inspect.getsource(
                LigerLayerNorm.forward
            )

        try:
            print(dummy_model_instance)
        except Exception as e:
            pytest.fail(f"An exception occured in extra_expr: {type(e).__name__} - {e}")


@pytest.mark.skipif(
    transformer_version < version.parse("4.49.0"),
    reason="fused linear cross entropy patch doesn't work on mistral in transformers<4.49.0",
)
def test_apply_liger_kernel_to_instance_for_mistral():
    # Ensure any monkey patching is cleaned up for subsequent tests
    with patch("transformers.models.mistral.modeling_mistral"):
        # Instantiate a dummy model
        config = transformers.models.mistral.configuration_mistral.MistralConfig(
            torch_dtype=torch.bfloat16,
            rms_norm_eps=1e-5,
            hidden_size=32,
            intermediate_size=64,
            hidden_act="silu",
            num_hidden_layers=2,
        )
        dummy_model_instance = AutoModelForCausalLM.from_config(config)

        # Check that model instance variables are not yet patched with Liger modules
        assert inspect.getsource(dummy_model_instance.forward) != inspect.getsource(mistral_lce_forward)
        assert inspect.getsource(dummy_model_instance.model.norm.forward) != inspect.getsource(LigerRMSNorm.forward)
        for layer in dummy_model_instance.model.layers:
            assert inspect.getsource(layer.mlp.forward) != inspect.getsource(LigerSwiGLUMLP.forward)
            assert inspect.getsource(layer.input_layernorm.forward) != inspect.getsource(LigerRMSNorm.forward)
            assert inspect.getsource(layer.post_attention_layernorm.forward) != inspect.getsource(LigerRMSNorm.forward)

        # Test applying kernels to the model instance
        _apply_liger_kernel_to_instance(model=dummy_model_instance)

        # Check that the model's instance variables were correctly patched with Liger modules
        assert inspect.getsource(dummy_model_instance.forward) == inspect.getsource(mistral_lce_forward)
        assert inspect.getsource(dummy_model_instance.model.norm.forward) == inspect.getsource(LigerRMSNorm.forward)
        for layer in dummy_model_instance.model.layers:
            assert inspect.getsource(layer.mlp.forward) == inspect.getsource(LigerSwiGLUMLP.forward)
            assert inspect.getsource(layer.input_layernorm.forward) == inspect.getsource(LigerRMSNorm.forward)
            assert inspect.getsource(layer.post_attention_layernorm.forward) == inspect.getsource(LigerRMSNorm.forward)

        try:
            print(dummy_model_instance)
        except Exception as e:
            pytest.fail(f"An exception occured in extra_expr: {type(e).__name__} - {e}")


def test_apply_liger_kernel_to_instance_for_mixtral():
    # Ensure any monkey patching is cleaned up for subsequent tests
    with patch("transformers.models.mixtral.modeling_mixtral"):
        # Instantiate a dummy model
        config = transformers.models.mixtral.configuration_mixtral.MixtralConfig(
            torch_dtype=torch.bfloat16,
            rms_norm_eps=1e-5,
            hidden_size=32,
            intermediate_size=64,
            hidden_act="silu",
            num_hidden_layers=2,
            num_local_experts=3,
            num_experts_per_tok=2,
        )
        dummy_model_instance = AutoModelForCausalLM.from_config(config)

        # Check that model instance variables are not yet patched with Liger modules
        assert inspect.getsource(dummy_model_instance.forward) != inspect.getsource(mixtral_lce_forward)
        assert inspect.getsource(dummy_model_instance.model.norm.forward) != inspect.getsource(LigerRMSNorm.forward)
        for layer in dummy_model_instance.model.layers:
            for expert in layer.block_sparse_moe.experts:
                assert inspect.getsource(expert.forward) != inspect.getsource(LigerBlockSparseTop2MLP.forward)
            assert inspect.getsource(layer.input_layernorm.forward) != inspect.getsource(LigerRMSNorm.forward)
            assert inspect.getsource(layer.post_attention_layernorm.forward) != inspect.getsource(LigerRMSNorm.forward)

        # Test applying kernels to the model instance
        _apply_liger_kernel_to_instance(model=dummy_model_instance)

        # Check that the model's instance variables were correctly patched with Liger modules
        assert inspect.getsource(dummy_model_instance.forward) == inspect.getsource(mixtral_lce_forward)
        assert inspect.getsource(dummy_model_instance.model.norm.forward) == inspect.getsource(LigerRMSNorm.forward)
        for layer in dummy_model_instance.model.layers:
            for expert in layer.block_sparse_moe.experts:
                assert inspect.getsource(expert.forward) == inspect.getsource(LigerBlockSparseTop2MLP.forward)
            assert inspect.getsource(layer.input_layernorm.forward) == inspect.getsource(LigerRMSNorm.forward)
            assert inspect.getsource(layer.post_attention_layernorm.forward) == inspect.getsource(LigerRMSNorm.forward)

        try:
            print(dummy_model_instance)
        except Exception as e:
            pytest.fail(f"An exception occured in extra_expr: {type(e).__name__} - {e}")


def test_apply_liger_kernel_to_instance_for_gemma():
    # Ensure any monkey patching is cleaned up for subsequent tests
    with patch("transformers.models.gemma.modeling_gemma"):
        # Instantiate a dummy model
        config = transformers.models.gemma.configuration_gemma.GemmaConfig(
            torch_dtype=torch.bfloat16,
            rms_norm_eps=1e-5,
            hidden_size=32,
            intermediate_size=64,
            hidden_act="silu",
            num_hidden_layers=2,
        )
        dummy_model_instance = AutoModelForCausalLM.from_config(config)

        # Check that model instance variables are not yet patched with Liger modules
        assert inspect.getsource(dummy_model_instance.forward) != inspect.getsource(gemma_lce_forward)
        assert inspect.getsource(dummy_model_instance.model.norm.forward) != inspect.getsource(LigerRMSNorm.forward)
        for layer in dummy_model_instance.model.layers:
            assert inspect.getsource(layer.mlp.forward) != inspect.getsource(LigerGEGLUMLP.forward)
            assert inspect.getsource(layer.input_layernorm.forward) != inspect.getsource(LigerRMSNorm.forward)
            assert inspect.getsource(layer.post_attention_layernorm.forward) != inspect.getsource(LigerRMSNorm.forward)

        # Test applying kernels to the model instance
        _apply_liger_kernel_to_instance(model=dummy_model_instance)

        # Check that the model's instance variables were correctly patched with Liger modules
        assert inspect.getsource(dummy_model_instance.forward) == inspect.getsource(gemma_lce_forward)
        assert inspect.getsource(dummy_model_instance.model.norm.forward) == inspect.getsource(LigerRMSNorm.forward)
        for layer in dummy_model_instance.model.layers:
            assert inspect.getsource(layer.mlp.forward) == inspect.getsource(LigerGEGLUMLP.forward)
            assert inspect.getsource(layer.input_layernorm.forward) == inspect.getsource(LigerRMSNorm.forward)
            assert inspect.getsource(layer.post_attention_layernorm.forward) == inspect.getsource(LigerRMSNorm.forward)

        try:
            print(dummy_model_instance)
        except Exception as e:
            pytest.fail(f"An exception occured in extra_expr: {type(e).__name__} - {e}")


def test_apply_liger_kernel_to_instance_for_gemma2():
    # Ensure any monkey patching is cleaned up for subsequent tests
    with patch("transformers.models.gemma2.modeling_gemma2"):
        # Instantiate a dummy model
        config = transformers.models.gemma2.configuration_gemma2.Gemma2Config(
            torch_dtype=torch.bfloat16,
            rms_norm_eps=1e-5,
            hidden_size=32,
            intermediate_size=64,
            hidden_act="silu",
            num_hidden_layers=2,
        )
        dummy_model_instance = AutoModelForCausalLM.from_config(config)

        # Check that model instance variables are not yet patched with Liger modules
        assert inspect.getsource(dummy_model_instance.forward) != inspect.getsource(gemma2_lce_forward)
        assert inspect.getsource(dummy_model_instance.model.norm.forward) != inspect.getsource(LigerRMSNorm.forward)
        for layer in dummy_model_instance.model.layers:
            assert inspect.getsource(layer.mlp.forward) != inspect.getsource(LigerGEGLUMLP.forward)
            assert inspect.getsource(layer.input_layernorm.forward) != inspect.getsource(LigerRMSNorm.forward)
            assert inspect.getsource(layer.post_attention_layernorm.forward) != inspect.getsource(LigerRMSNorm.forward)
            assert inspect.getsource(layer.pre_feedforward_layernorm.forward) != inspect.getsource(LigerRMSNorm.forward)
            assert inspect.getsource(layer.post_feedforward_layernorm.forward) != inspect.getsource(
                LigerRMSNorm.forward
            )

        # Test applying kernels to the model instance
        _apply_liger_kernel_to_instance(model=dummy_model_instance)

        # Check that the model's instance variables were correctly patched with Liger modules
        assert inspect.getsource(dummy_model_instance.forward) == inspect.getsource(gemma2_lce_forward)
        assert inspect.getsource(dummy_model_instance.model.norm.forward) == inspect.getsource(LigerRMSNorm.forward)
        for layer in dummy_model_instance.model.layers:
            assert inspect.getsource(layer.mlp.forward) == inspect.getsource(LigerGEGLUMLP.forward)
            assert inspect.getsource(layer.input_layernorm.forward) == inspect.getsource(LigerRMSNorm.forward)
            assert inspect.getsource(layer.post_attention_layernorm.forward) == inspect.getsource(LigerRMSNorm.forward)
            assert inspect.getsource(layer.pre_feedforward_layernorm.forward) == inspect.getsource(LigerRMSNorm.forward)
            assert inspect.getsource(layer.post_feedforward_layernorm.forward) == inspect.getsource(
                LigerRMSNorm.forward
            )

        try:
            print(dummy_model_instance)
        except Exception as e:
            pytest.fail(f"An exception occured in extra_expr: {type(e).__name__} - {e}")


@pytest.mark.skipif(not is_paligemma_available(), reason="paligemma module not available")
def test_apply_liger_kernel_to_instance_for_paligemma():
    # Ensure any monkey patching is cleaned up for subsequent tests
    with patch("transformers.models.paligemma.modeling_paligemma"):
        from transformers.models.paligemma.modeling_paligemma import PaliGemmaForConditionalGeneration

        # Instantiate a dummy model
        config = transformers.models.paligemma.configuration_paligemma.PaliGemmaConfig(
            torch_dtype=torch.bfloat16,
            text_config={
                "num_hidden_layers": 2,
                "rms_norm_eps": 1e-5,
                "hidden_size": 32,
                "intermediate_size": 64,
                "hidden_act": "silu",
            },
            vision_config={
                "num_hidden_layers": 2,
                "layer_norm_eps": 1e-5,
                "hidden_size": 48,
                "intermediate_size": 64,
            },
        )

        dummy_model_instance = PaliGemmaForConditionalGeneration(config)
        assert isinstance(dummy_model_instance, PaliGemmaForConditionalGeneration)

        # Check that model instance variables are not yet patched with Liger modules
        assert inspect.getsource(dummy_model_instance.forward) != inspect.getsource(paligemma_lce_forward)
        assert inspect.getsource(
            dummy_model_instance.vision_tower.vision_model.post_layernorm.forward
        ) != inspect.getsource(LigerLayerNorm.forward)

        for layer in dummy_model_instance.vision_tower.vision_model.encoder.layers:
            assert inspect.getsource(layer.layer_norm1.forward) != inspect.getsource(LigerLayerNorm.forward)
            assert inspect.getsource(layer.layer_norm2.forward) != inspect.getsource(LigerLayerNorm.forward)

        # Test applying kernels to the model instance
        _apply_liger_kernel_to_instance(model=dummy_model_instance)

        # Check that the model's instance variables were correctly patched with Liger modules
        assert inspect.getsource(dummy_model_instance.forward) == inspect.getsource(paligemma_lce_forward)
        assert inspect.getsource(
            dummy_model_instance.vision_tower.vision_model.post_layernorm.forward
        ) == inspect.getsource(LigerLayerNorm.forward)

        for layer in dummy_model_instance.vision_tower.vision_model.encoder.layers:
            assert inspect.getsource(layer.layer_norm1.forward) == inspect.getsource(LigerLayerNorm.forward)
            assert inspect.getsource(layer.layer_norm2.forward) == inspect.getsource(LigerLayerNorm.forward)

        try:
            print(dummy_model_instance)
        except Exception as e:
            pytest.fail(f"An exception occured in extra_expr: {type(e).__name__} - {e}")


@pytest.mark.skipif(not is_gemma3_available(), reason="gemma3 module not available")
def test_apply_liger_kernel_to_instance_for_gemma3_text():
    # Ensure any monkey patching is cleaned up for subsequent tests
    with patch("transformers.models.gemma3.modeling_gemma3"):
        from liger_kernel.transformers.model.gemma3 import causal_forward as gemma3_causal_forward

        # Instantiate a dummy model
        config = transformers.models.gemma3.configuration_gemma3.Gemma3TextConfig(
            torch_dtype=torch.bfloat16,
            rms_norm_eps=1e-5,
            hidden_size=32,
            intermediate_size=64,
            num_hidden_layers=2,
        )
        dummy_model_instance = AutoModelForCausalLM.from_config(config)

        # Check that model instance variables are not yet patched with Liger modules
        assert inspect.getsource(dummy_model_instance.forward) != inspect.getsource(gemma3_causal_forward)
        assert inspect.getsource(dummy_model_instance.model.norm.forward) != inspect.getsource(LigerRMSNorm.forward)
        for layer in dummy_model_instance.model.layers:
            assert inspect.getsource(layer.mlp.forward) != inspect.getsource(LigerGEGLUMLP.forward)
            assert inspect.getsource(layer.input_layernorm.forward) != inspect.getsource(LigerRMSNorm.forward)
            assert inspect.getsource(layer.post_attention_layernorm.forward) != inspect.getsource(LigerRMSNorm.forward)
            assert inspect.getsource(layer.pre_feedforward_layernorm.forward) != inspect.getsource(LigerRMSNorm.forward)
            assert inspect.getsource(layer.post_feedforward_layernorm.forward) != inspect.getsource(
                LigerRMSNorm.forward
            )
            assert inspect.getsource(layer.self_attn.q_norm.forward) != inspect.getsource(LigerRMSNorm.forward)
            assert inspect.getsource(layer.self_attn.k_norm.forward) != inspect.getsource(LigerRMSNorm.forward)

        # Test applying kernels to the model instance
        _apply_liger_kernel_to_instance(model=dummy_model_instance)

        # Check that the model's instance variables were correctly patched with Liger modules
        assert inspect.getsource(dummy_model_instance.forward) == inspect.getsource(gemma3_causal_forward)
        assert inspect.getsource(dummy_model_instance.model.norm.forward) == inspect.getsource(LigerRMSNorm.forward)
        for layer in dummy_model_instance.model.layers:
            assert inspect.getsource(layer.mlp.forward) == inspect.getsource(LigerGEGLUMLP.forward)
            assert inspect.getsource(layer.input_layernorm.forward) == inspect.getsource(LigerRMSNorm.forward)
            assert inspect.getsource(layer.post_attention_layernorm.forward) == inspect.getsource(LigerRMSNorm.forward)
            assert inspect.getsource(layer.pre_feedforward_layernorm.forward) == inspect.getsource(LigerRMSNorm.forward)
            assert inspect.getsource(layer.post_feedforward_layernorm.forward) == inspect.getsource(
                LigerRMSNorm.forward
            )
            assert inspect.getsource(layer.self_attn.q_norm.forward) == inspect.getsource(LigerRMSNorm.forward)
            assert inspect.getsource(layer.self_attn.k_norm.forward) == inspect.getsource(LigerRMSNorm.forward)

        try:
            print(dummy_model_instance)
        except Exception as e:
            pytest.fail(f"An exception occured in extra_expr: {type(e).__name__} - {e}")


@pytest.mark.skipif(not is_gemma3_available(), reason="gemma3 module not available")
def test_apply_liger_kernel_to_instance_for_gemma3_conditional_generation():
    # Ensure any monkey patching is cleaned up for subsequent tests

    with patch("transformers.models.gemma3.modeling_gemma3"):
        from transformers.models.gemma3.modeling_gemma3 import Gemma3ForConditionalGeneration

        from liger_kernel.transformers.model.gemma3 import multimodal_forward as gemma3_multimodal_forward

        # Instantiate a dummy model
        text_config = transformers.models.gemma3.configuration_gemma3.Gemma3TextConfig(
            torch_dtype=torch.bfloat16,
            rms_norm_eps=1e-5,
            hidden_size=32,
            intermediate_size=64,
            num_hidden_layers=2,
        )
        vision_config = transformers.models.siglip.configuration_siglip.SiglipVisionConfig(
            layer_norm_eps=1e-5,
            hidden_size=48,
            intermediate_size=64,
        )
        config = transformers.models.gemma3.configuration_gemma3.Gemma3Config(text_config, vision_config)

        dummy_model_instance = Gemma3ForConditionalGeneration._from_config(config)
        assert isinstance(dummy_model_instance, Gemma3ForConditionalGeneration)

        # Check that model instance variables are not yet patched with Liger modules
        assert inspect.getsource(dummy_model_instance.forward) != inspect.getsource(gemma3_multimodal_forward)
        assert inspect.getsource(
            dummy_model_instance.vision_tower.vision_model.post_layernorm.forward
        ) != inspect.getsource(LigerLayerNorm.forward)

        for layer in dummy_model_instance.vision_tower.vision_model.encoder.layers:
            assert inspect.getsource(layer.layer_norm1.forward) != inspect.getsource(LigerLayerNorm.forward)
            assert inspect.getsource(layer.layer_norm2.forward) != inspect.getsource(LigerLayerNorm.forward)

        assert inspect.getsource(
            dummy_model_instance.multi_modal_projector.mm_soft_emb_norm.forward
        ) != inspect.getsource(LigerRMSNorm.forward)

        assert inspect.getsource(dummy_model_instance.language_model.norm.forward) != inspect.getsource(
            LigerRMSNorm.forward
        )

        for layer in dummy_model_instance.language_model.layers:
            assert inspect.getsource(layer.mlp.forward) != inspect.getsource(LigerGEGLUMLP.forward)
            assert inspect.getsource(layer.input_layernorm.forward) != inspect.getsource(LigerRMSNorm.forward)
            assert inspect.getsource(layer.post_attention_layernorm.forward) != inspect.getsource(LigerRMSNorm.forward)
            assert inspect.getsource(layer.pre_feedforward_layernorm.forward) != inspect.getsource(LigerRMSNorm.forward)
            assert inspect.getsource(layer.post_feedforward_layernorm.forward) != inspect.getsource(
                LigerRMSNorm.forward
            )
            assert inspect.getsource(layer.self_attn.q_norm.forward) != inspect.getsource(LigerRMSNorm.forward)
            assert inspect.getsource(layer.self_attn.k_norm.forward) != inspect.getsource(LigerRMSNorm.forward)

        # Test applying kernels to the model instance
        _apply_liger_kernel_to_instance(model=dummy_model_instance)

        # Check that the model's instance variables were correctly patched with Liger modules
        assert inspect.getsource(dummy_model_instance.forward) == inspect.getsource(gemma3_multimodal_forward)
        assert inspect.getsource(
            dummy_model_instance.vision_tower.vision_model.post_layernorm.forward
        ) == inspect.getsource(LigerLayerNorm.forward)

        for layer in dummy_model_instance.vision_tower.vision_model.encoder.layers:
            assert inspect.getsource(layer.layer_norm1.forward) == inspect.getsource(LigerLayerNorm.forward)
            assert inspect.getsource(layer.layer_norm2.forward) == inspect.getsource(LigerLayerNorm.forward)

        assert inspect.getsource(
            dummy_model_instance.multi_modal_projector.mm_soft_emb_norm.forward
        ) == inspect.getsource(LigerRMSNorm.forward)

        assert inspect.getsource(dummy_model_instance.language_model.norm.forward) == inspect.getsource(
            LigerRMSNorm.forward
        )
        for layer in dummy_model_instance.language_model.layers:
            assert inspect.getsource(layer.mlp.forward) == inspect.getsource(LigerGEGLUMLP.forward)
            assert inspect.getsource(layer.input_layernorm.forward) == inspect.getsource(LigerRMSNorm.forward)
            assert inspect.getsource(layer.post_attention_layernorm.forward) == inspect.getsource(LigerRMSNorm.forward)
            assert inspect.getsource(layer.pre_feedforward_layernorm.forward) == inspect.getsource(LigerRMSNorm.forward)
            assert inspect.getsource(layer.post_feedforward_layernorm.forward) == inspect.getsource(
                LigerRMSNorm.forward
            )
            assert inspect.getsource(layer.self_attn.q_norm.forward) == inspect.getsource(LigerRMSNorm.forward)
            assert inspect.getsource(layer.self_attn.k_norm.forward) == inspect.getsource(LigerRMSNorm.forward)

        try:
            print(dummy_model_instance)
        except Exception as e:
            pytest.fail(f"An exception occured in extra_expr: {type(e).__name__} - {e}")


def test_apply_liger_kernel_to_instance_for_qwen2():
    # Ensure any monkey patching is cleaned up for subsequent tests
    with patch("transformers.models.qwen2.modeling_qwen2"):
        # Instantiate a dummy model
        config = transformers.models.qwen2.configuration_qwen2.Qwen2Config(
            torch_dtype=torch.bfloat16,
            rms_norm_eps=1e-5,
            hidden_size=32,
            intermediate_size=64,
            hidden_act="silu",
            num_hidden_layers=2,
        )
        dummy_model_instance = AutoModelForCausalLM.from_config(config)

        # Check that model instance variables are not yet patched with Liger modules
        assert inspect.getsource(dummy_model_instance.forward) != inspect.getsource(qwen2_lce_forward)
        assert inspect.getsource(dummy_model_instance.model.norm.forward) != inspect.getsource(LigerRMSNorm.forward)
        for layer in dummy_model_instance.model.layers:
            assert inspect.getsource(layer.mlp.forward) != inspect.getsource(LigerSwiGLUMLP.forward)
            assert inspect.getsource(layer.input_layernorm.forward) != inspect.getsource(LigerRMSNorm.forward)
            assert inspect.getsource(layer.post_attention_layernorm.forward) != inspect.getsource(LigerRMSNorm.forward)

        # Test applying kernels to the model instance
        _apply_liger_kernel_to_instance(model=dummy_model_instance)

        # Check that the model's instance variables were correctly patched with Liger modules
        assert inspect.getsource(dummy_model_instance.forward) == inspect.getsource(qwen2_lce_forward)
        assert inspect.getsource(dummy_model_instance.model.norm.forward) == inspect.getsource(LigerRMSNorm.forward)
        for layer in dummy_model_instance.model.layers:
            assert inspect.getsource(layer.mlp.forward) == inspect.getsource(LigerSwiGLUMLP.forward)
            assert inspect.getsource(layer.input_layernorm.forward) == inspect.getsource(LigerRMSNorm.forward)
            assert inspect.getsource(layer.post_attention_layernorm.forward) == inspect.getsource(LigerRMSNorm.forward)

        try:
            print(dummy_model_instance)
        except Exception as e:
            pytest.fail(f"An exception occured in extra_expr: {type(e).__name__} - {e}")


@pytest.mark.skipif(not is_qwen3_available(), reason="qwen3 module not available")
def test_apply_liger_kernel_to_instance_for_qwen3():
    # Ensure any monkey patching is cleaned up for subsequent tests
    with patch("transformers.models.qwen3.modeling_qwen3"):
        from liger_kernel.transformers.model.qwen3 import lce_forward as qwen3_lce_forward

        # Instantiate a dummy model
        config = transformers.models.qwen3.configuration_qwen3.Qwen3Config(
            torch_dtype=torch.bfloat16,
            rms_norm_eps=1e-5,
            hidden_size=32,
            intermediate_size=64,
            hidden_act="silu",
            num_hidden_layers=2,
        )
        dummy_model_instance = AutoModelForCausalLM.from_config(config)

        # Check that model instance variables are not yet patched with Liger modules
        assert inspect.getsource(dummy_model_instance.forward) != inspect.getsource(qwen3_lce_forward)
        assert inspect.getsource(dummy_model_instance.model.norm.forward) != inspect.getsource(LigerRMSNorm.forward)
        for layer in dummy_model_instance.model.layers:
            assert inspect.getsource(layer.mlp.forward) != inspect.getsource(LigerSwiGLUMLP.forward)
            assert inspect.getsource(layer.input_layernorm.forward) != inspect.getsource(LigerRMSNorm.forward)
            assert inspect.getsource(layer.post_attention_layernorm.forward) != inspect.getsource(LigerRMSNorm.forward)

        # Test applying kernels to the model instance
        _apply_liger_kernel_to_instance(model=dummy_model_instance)

        # Check that the model's instance variables were correctly patched with Liger modules
        assert inspect.getsource(dummy_model_instance.forward) == inspect.getsource(qwen3_lce_forward)
        assert inspect.getsource(dummy_model_instance.model.norm.forward) == inspect.getsource(LigerRMSNorm.forward)
        for layer in dummy_model_instance.model.layers:
            assert inspect.getsource(layer.mlp.forward) == inspect.getsource(LigerSwiGLUMLP.forward)
            assert inspect.getsource(layer.input_layernorm.forward) == inspect.getsource(LigerRMSNorm.forward)
            assert inspect.getsource(layer.post_attention_layernorm.forward) == inspect.getsource(LigerRMSNorm.forward)

        try:
            print(dummy_model_instance)
        except Exception as e:
            pytest.fail(f"An exception occured in extra_expr: {type(e).__name__} - {e}")


@pytest.mark.skipif(not is_qwen3_available(), reason="qwen3 module not available")
def test_apply_liger_kernel_to_instance_for_qwen3_moe():
    # Ensure any monkey patching is cleaned up for subsequent tests
    with patch("transformers.models.qwen3_moe.modeling_qwen3_moe"):
        from liger_kernel.transformers.model.qwen3_moe import lce_forward as qwen3_moe_lce_forward

        # Instantiate a dummy model
        config = transformers.models.qwen3_moe.configuration_qwen3_moe.Qwen3MoeConfig(
            torch_dtype=torch.bfloat16,
            rms_norm_eps=1e-5,
            hidden_size=32,
            intermediate_size=64,
            hidden_act="silu",
            num_hidden_layers=2,
        )
        dummy_model_instance = AutoModelForCausalLM.from_config(config)

        # Check that model instance variables are not yet patched with Liger modules
        assert inspect.getsource(dummy_model_instance.forward) != inspect.getsource(qwen3_moe_lce_forward)
        assert inspect.getsource(dummy_model_instance.model.norm.forward) != inspect.getsource(LigerRMSNorm.forward)
        for layer in dummy_model_instance.model.layers:
            assert inspect.getsource(layer.mlp.forward) != inspect.getsource(LigerQwen3MoeSwiGLUMLP.forward)
            assert inspect.getsource(layer.input_layernorm.forward) != inspect.getsource(LigerRMSNorm.forward)
            assert inspect.getsource(layer.post_attention_layernorm.forward) != inspect.getsource(LigerRMSNorm.forward)

        # Test applying kernels to the model instance
        _apply_liger_kernel_to_instance(model=dummy_model_instance)

        # Check that the model's instance variables were correctly patched with Liger modules
        assert inspect.getsource(dummy_model_instance.forward) == inspect.getsource(qwen3_moe_lce_forward)
        assert inspect.getsource(dummy_model_instance.model.norm.forward) == inspect.getsource(LigerRMSNorm.forward)
        for layer in dummy_model_instance.model.layers:
            for mlp_expert in layer.mlp.experts:
                assert inspect.getsource(mlp_expert.forward) == inspect.getsource(LigerQwen3MoeSwiGLUMLP.forward)
            assert inspect.getsource(layer.input_layernorm.forward) == inspect.getsource(LigerRMSNorm.forward)
            assert inspect.getsource(layer.post_attention_layernorm.forward) == inspect.getsource(LigerRMSNorm.forward)

        try:
            print(dummy_model_instance)
        except Exception as e:
            pytest.fail(f"An exception occured in extra_expr: {type(e).__name__} - {e}")


@pytest.mark.skipif(
    transformer_version < version.parse("4.52.4"),
    reason="Qwen2-VL support is only compatible with transformers >= 4.52.4",
)
def test_apply_liger_kernel_to_instance_for_qwen2_vl_for_conditional_generation():
    # Ensure any monkey patching is cleaned up for subsequent tests
    with patch("transformers.models.qwen2_vl.modeling_qwen2_vl"):
        from transformers.models.qwen2_vl.modeling_qwen2_vl import Qwen2VLForConditionalGeneration

        from liger_kernel.transformers.model.qwen2_vl import lce_forward as qwen2_vl_lce_forward

        # Instantiate a dummy model
        config = transformers.models.qwen2_vl.configuration_qwen2_vl.Qwen2VLConfig(
            torch_dtype=torch.bfloat16,
            rms_norm_eps=1e-5,
            hidden_size=32,
            intermediate_size=48,
            embed_dim=16,
            hidden_act="silu",
            num_hidden_layers=2,
            num_attention_heads=2,
            max_position_embeddings=128,
            vocab_size=1000,
            vision_config={
                "depth": 4,
                "embed_dim": 128,
                "num_heads": 8,
                "hidden_size": 1024,
            },
        )
        dummy_model_instance = Qwen2VLForConditionalGeneration._from_config(config)

        assert isinstance(dummy_model_instance, Qwen2VLForConditionalGeneration)

        # Check that model instance variables are not yet patched with Liger modules
        assert inspect.getsource(dummy_model_instance.forward) != inspect.getsource(qwen2_vl_lce_forward)
        assert inspect.getsource(dummy_model_instance.language_model.norm.forward) != inspect.getsource(
            LigerRMSNorm.forward
        )
        for layer in dummy_model_instance.language_model.layers:
            assert inspect.getsource(layer.mlp.forward) != inspect.getsource(LigerSwiGLUMLP.forward)
            assert inspect.getsource(layer.input_layernorm.forward) != inspect.getsource(LigerRMSNorm.forward)
            assert inspect.getsource(layer.post_attention_layernorm.forward) != inspect.getsource(LigerRMSNorm.forward)
        for vision_block in dummy_model_instance.visual.blocks:
            assert inspect.getsource(vision_block.norm1.forward) != inspect.getsource(LigerLayerNorm.forward)
            assert inspect.getsource(vision_block.norm2.forward) != inspect.getsource(LigerLayerNorm.forward)

        # Test applying kernels to the model instance
        _apply_liger_kernel_to_instance(model=dummy_model_instance)

        # Check that the model's instance variables were correctly patched with Liger modules
        assert inspect.getsource(dummy_model_instance.forward) == inspect.getsource(qwen2_vl_lce_forward)
        assert inspect.getsource(dummy_model_instance.language_model.norm.forward) == inspect.getsource(
            LigerRMSNorm.forward
        )
        for layer in dummy_model_instance.language_model.layers:
            assert inspect.getsource(layer.mlp.forward) == inspect.getsource(LigerSwiGLUMLP.forward)
            assert inspect.getsource(layer.input_layernorm.forward) == inspect.getsource(LigerRMSNorm.forward)
            assert inspect.getsource(layer.post_attention_layernorm.forward) == inspect.getsource(LigerRMSNorm.forward)
        for vision_block in dummy_model_instance.visual.blocks:
            assert inspect.getsource(vision_block.norm1.forward) == inspect.getsource(LigerLayerNorm.forward)
            assert inspect.getsource(vision_block.norm2.forward) == inspect.getsource(LigerLayerNorm.forward)

        try:
            print(dummy_model_instance)
        except Exception as e:
            pytest.fail(f"An exception occured in extra_expr: {type(e).__name__} - {e}")


@pytest.mark.skipif(
    transformer_version < version.parse("4.52.4"),
    reason="Qwen2-VL support is only compatible with transformers >= 4.52.4",
)
def test_apply_liger_kernel_to_instance_for_qwen2_vl():
    # Ensure any monkey patching is cleaned up for subsequent tests
    with patch("transformers.models.qwen2_vl.modeling_qwen2_vl"):
        from transformers.models.qwen2_vl.modeling_qwen2_vl import Qwen2VLModel

        from liger_kernel.transformers.model.qwen2_vl import lce_forward as qwen2_vl_lce_forward

        # Instantiate a dummy model
        config = transformers.models.qwen2_vl.configuration_qwen2_vl.Qwen2VLConfig(
            torch_dtype=torch.bfloat16,
            rms_norm_eps=1e-5,
            hidden_size=32,
            intermediate_size=48,
            embed_dim=16,
            hidden_act="silu",
            num_hidden_layers=2,
            num_attention_heads=2,
            max_position_embeddings=128,
            vocab_size=1000,
            vision_config={
                "depth": 4,
                "embed_dim": 128,
                "num_heads": 8,
                "hidden_size": 1024,
            },
        )
        dummy_model_instance = Qwen2VLModel._from_config(config)

        assert isinstance(dummy_model_instance, Qwen2VLModel)

        # Check that model instance variables are not yet patched with Liger modules
        assert inspect.getsource(dummy_model_instance.forward) != inspect.getsource(qwen2_vl_lce_forward)
        assert inspect.getsource(dummy_model_instance.language_model.norm.forward) != inspect.getsource(
            LigerRMSNorm.forward
        )
        for layer in dummy_model_instance.language_model.layers:
            assert inspect.getsource(layer.mlp.forward) != inspect.getsource(LigerSwiGLUMLP.forward)
            assert inspect.getsource(layer.input_layernorm.forward) != inspect.getsource(LigerRMSNorm.forward)
            assert inspect.getsource(layer.post_attention_layernorm.forward) != inspect.getsource(LigerRMSNorm.forward)
        for vision_block in dummy_model_instance.visual.blocks:
            assert inspect.getsource(vision_block.norm1.forward) != inspect.getsource(LigerLayerNorm.forward)
            assert inspect.getsource(vision_block.norm2.forward) != inspect.getsource(LigerLayerNorm.forward)

        # Test applying kernels to the model instance
        _apply_liger_kernel_to_instance(model=dummy_model_instance)

        # Check that the model's instance variables were correctly patched with Liger modules
        assert inspect.getsource(dummy_model_instance.forward) == inspect.getsource(qwen2_vl_lce_forward)
        assert inspect.getsource(dummy_model_instance.language_model.norm.forward) == inspect.getsource(
            LigerRMSNorm.forward
        )
        for layer in dummy_model_instance.language_model.layers:
            assert inspect.getsource(layer.mlp.forward) == inspect.getsource(LigerSwiGLUMLP.forward)
            assert inspect.getsource(layer.input_layernorm.forward) == inspect.getsource(LigerRMSNorm.forward)
            assert inspect.getsource(layer.post_attention_layernorm.forward) == inspect.getsource(LigerRMSNorm.forward)
        for vision_block in dummy_model_instance.visual.blocks:
            assert inspect.getsource(vision_block.norm1.forward) == inspect.getsource(LigerLayerNorm.forward)
            assert inspect.getsource(vision_block.norm2.forward) == inspect.getsource(LigerLayerNorm.forward)

        try:
            print(dummy_model_instance)
        except Exception as e:
            pytest.fail(f"An exception occured in extra_expr: {type(e).__name__} - {e}")


@pytest.mark.skipif(
    transformer_version < version.parse("4.52.4"),
    reason="Qwen2-VL support is only compatible with transformers >= 4.52.4",
)
def test_apply_liger_kernel_to_instance_for_qwen2_vl_text():
    # Ensure any monkey patching is cleaned up for subsequent tests
    with patch("transformers.models.qwen2_vl.modeling_qwen2_vl"):
        from transformers.models.qwen2_vl.modeling_qwen2_vl import Qwen2VLTextModel

        # Instantiate a dummy model
        config = transformers.models.qwen2_vl.configuration_qwen2_vl.Qwen2VLTextConfig(
            torch_dtype=torch.bfloat16,
            rms_norm_eps=1e-5,
            hidden_size=32,
            intermediate_size=48,
            embed_dim=16,
            hidden_act="silu",
            num_hidden_layers=2,
            num_attention_heads=2,
            max_position_embeddings=128,
            vocab_size=1000,
        )
        dummy_model_instance = Qwen2VLTextModel._from_config(config)

        assert isinstance(dummy_model_instance, Qwen2VLTextModel)

        # Check that model instance variables are not yet patched with Liger modules
        # Note: Text models don't have forward method patching, so skip this check
        assert inspect.getsource(dummy_model_instance.norm.forward) != inspect.getsource(LigerRMSNorm.forward)
        for layer in dummy_model_instance.layers:
            assert inspect.getsource(layer.mlp.forward) != inspect.getsource(LigerSwiGLUMLP.forward)
            assert inspect.getsource(layer.input_layernorm.forward) != inspect.getsource(LigerRMSNorm.forward)
            assert inspect.getsource(layer.post_attention_layernorm.forward) != inspect.getsource(LigerRMSNorm.forward)

        # Test applying kernels to the model instance
        _apply_liger_kernel_to_instance(model=dummy_model_instance)

        # Check that the model's instance variables were correctly patched with Liger modules
        # Note: Text models don't have forward method patching, so skip this check
        assert inspect.getsource(dummy_model_instance.norm.forward) == inspect.getsource(LigerRMSNorm.forward)
        for layer in dummy_model_instance.layers:
            assert inspect.getsource(layer.mlp.forward) == inspect.getsource(LigerSwiGLUMLP.forward)
            assert inspect.getsource(layer.input_layernorm.forward) == inspect.getsource(LigerRMSNorm.forward)
            assert inspect.getsource(layer.post_attention_layernorm.forward) == inspect.getsource(LigerRMSNorm.forward)

        try:
            print(dummy_model_instance)
        except Exception as e:
            pytest.fail(f"An exception occured in extra_expr: {type(e).__name__} - {e}")


@pytest.mark.skipif(
    transformer_version < version.parse("4.52.4"),
    reason="Qwen2.5-VL support is only compatible with transformers >= 4.52.4",
)
def test_apply_liger_kernel_to_instance_for_qwen2_5_vl():
    # Ensure any monkey patching is cleaned up for subsequent tests
    with patch("transformers.models.qwen2_5_vl.modeling_qwen2_5_vl"):
        from transformers.models.qwen2_5_vl.modeling_qwen2_5_vl import Qwen2_5_VLModel

        from liger_kernel.transformers.model.qwen2_5_vl import lce_forward as qwen2_5_vl_lce_forward

        # Instantiate a dummy model
        config = transformers.models.qwen2_5_vl.configuration_qwen2_5_vl.Qwen2_5_VLConfig(
            torch_dtype=torch.bfloat16,
            rms_norm_eps=1e-5,
            hidden_size=32,
            intermediate_size=48,
            embed_dim=16,
            hidden_act="silu",
            num_hidden_layers=2,
            num_attention_heads=2,
            max_position_embeddings=128,
            vocab_size=1000,
            vision_config={
                "depth": 4,
                "embed_dim": 128,
                "num_heads": 8,
                "hidden_size": 1024,
            },
        )
        dummy_model_instance = Qwen2_5_VLModel._from_config(config)

        assert isinstance(dummy_model_instance, Qwen2_5_VLModel)

        # Check that model instance variables are not yet patched with Liger modules
        assert inspect.getsource(dummy_model_instance.forward) != inspect.getsource(qwen2_5_vl_lce_forward)
        assert inspect.getsource(dummy_model_instance.language_model.norm.forward) != inspect.getsource(
            LigerRMSNorm.forward
        )
        for layer in dummy_model_instance.language_model.layers:
            assert inspect.getsource(layer.mlp.forward) != inspect.getsource(LigerSwiGLUMLP.forward)
            assert inspect.getsource(layer.input_layernorm.forward) != inspect.getsource(LigerRMSNorm.forward)
            assert inspect.getsource(layer.post_attention_layernorm.forward) != inspect.getsource(LigerRMSNorm.forward)
        for vision_block in dummy_model_instance.visual.blocks:
            assert inspect.getsource(vision_block.norm1.forward) != inspect.getsource(LigerRMSNorm.forward)
            assert inspect.getsource(vision_block.norm2.forward) != inspect.getsource(LigerRMSNorm.forward)

        # Test applying kernels to the model instance
        _apply_liger_kernel_to_instance(model=dummy_model_instance)

        # Check that the model's instance variables were correctly patched with Liger modules
        assert inspect.getsource(dummy_model_instance.forward) == inspect.getsource(qwen2_5_vl_lce_forward)
        assert inspect.getsource(dummy_model_instance.language_model.norm.forward) == inspect.getsource(
            LigerRMSNorm.forward
        )
        for layer in dummy_model_instance.language_model.layers:
            assert inspect.getsource(layer.mlp.forward) == inspect.getsource(LigerSwiGLUMLP.forward)
            assert inspect.getsource(layer.input_layernorm.forward) == inspect.getsource(LigerRMSNorm.forward)
            assert inspect.getsource(layer.post_attention_layernorm.forward) == inspect.getsource(LigerRMSNorm.forward)
        for vision_block in dummy_model_instance.visual.blocks:
            assert inspect.getsource(vision_block.norm1.forward) == inspect.getsource(LigerRMSNorm.forward)
            assert inspect.getsource(vision_block.norm2.forward) == inspect.getsource(LigerRMSNorm.forward)

        try:
            print(dummy_model_instance)
        except Exception as e:
            pytest.fail(f"An exception occured in extra_expr: {type(e).__name__} - {e}")


@pytest.mark.skipif(
    transformer_version < version.parse("4.52.4"),
    reason="Qwen2.5-VL support is only compatible with transformers >= 4.52.4",
)
def test_apply_liger_kernel_to_instance_for_qwen2_5_vl_for_conditional_generation():
    # Ensure any monkey patching is cleaned up for subsequent tests
    with patch("transformers.models.qwen2_5_vl.modeling_qwen2_5_vl"):
        from transformers.models.qwen2_5_vl.modeling_qwen2_5_vl import Qwen2_5_VLForConditionalGeneration

        from liger_kernel.transformers.model.qwen2_5_vl import lce_forward as qwen2_5_vl_lce_forward

        # Instantiate a dummy model
        config = transformers.models.qwen2_5_vl.configuration_qwen2_5_vl.Qwen2_5_VLConfig(
            torch_dtype=torch.bfloat16,
            rms_norm_eps=1e-5,
            hidden_size=32,
            intermediate_size=48,
            embed_dim=16,
            hidden_act="silu",
            num_hidden_layers=2,
            num_attention_heads=2,
            max_position_embeddings=128,
            vocab_size=1000,
            vision_config={
                "depth": 4,
                "embed_dim": 128,
                "num_heads": 8,
                "hidden_size": 1024,
            },
        )
        dummy_model_instance = Qwen2_5_VLForConditionalGeneration._from_config(config)

        assert isinstance(dummy_model_instance, Qwen2_5_VLForConditionalGeneration)

        # Check that model instance variables are not yet patched with Liger modules
        assert inspect.getsource(dummy_model_instance.forward) != inspect.getsource(qwen2_5_vl_lce_forward)
        assert inspect.getsource(dummy_model_instance.language_model.norm.forward) != inspect.getsource(
            LigerRMSNorm.forward
        )
        for layer in dummy_model_instance.language_model.layers:
            assert inspect.getsource(layer.mlp.forward) != inspect.getsource(LigerSwiGLUMLP.forward)
            assert inspect.getsource(layer.input_layernorm.forward) != inspect.getsource(LigerRMSNorm.forward)
            assert inspect.getsource(layer.post_attention_layernorm.forward) != inspect.getsource(LigerRMSNorm.forward)
        for vision_block in dummy_model_instance.visual.blocks:
            assert inspect.getsource(vision_block.norm1.forward) != inspect.getsource(LigerRMSNorm.forward)
            assert inspect.getsource(vision_block.norm2.forward) != inspect.getsource(LigerRMSNorm.forward)

        # Test applying kernels to the model instance
        _apply_liger_kernel_to_instance(model=dummy_model_instance)

        # Check that the model's instance variables were correctly patched with Liger modules
        assert inspect.getsource(dummy_model_instance.forward) == inspect.getsource(qwen2_5_vl_lce_forward)
        assert inspect.getsource(dummy_model_instance.language_model.norm.forward) == inspect.getsource(
            LigerRMSNorm.forward
        )
        for layer in dummy_model_instance.language_model.layers:
            assert inspect.getsource(layer.mlp.forward) == inspect.getsource(LigerSwiGLUMLP.forward)
            assert inspect.getsource(layer.input_layernorm.forward) == inspect.getsource(LigerRMSNorm.forward)
            assert inspect.getsource(layer.post_attention_layernorm.forward) == inspect.getsource(LigerRMSNorm.forward)
        for vision_block in dummy_model_instance.visual.blocks:
            assert inspect.getsource(vision_block.norm1.forward) == inspect.getsource(LigerRMSNorm.forward)
            assert inspect.getsource(vision_block.norm2.forward) == inspect.getsource(LigerRMSNorm.forward)

        try:
            print(dummy_model_instance)
        except Exception as e:
            pytest.fail(f"An exception occured in extra_expr: {type(e).__name__} - {e}")


@pytest.mark.skipif(
    transformer_version < version.parse("4.52.4"),
    reason="Qwen2.5-VL support is only compatible with transformers >= 4.52.4",
)
def test_apply_liger_kernel_to_instance_for_qwen2_5_vl_text():
    # Ensure any monkey patching is cleaned up for subsequent tests
    with patch("transformers.models.qwen2_5_vl.modeling_qwen2_5_vl"):
        from transformers.models.qwen2_5_vl.modeling_qwen2_5_vl import Qwen2_5_VLTextModel

        # Instantiate a dummy model
        config = transformers.models.qwen2_5_vl.configuration_qwen2_5_vl.Qwen2_5_VLTextConfig(
            torch_dtype=torch.bfloat16,
            rms_norm_eps=1e-5,
            hidden_size=32,
            intermediate_size=48,
            embed_dim=16,
            hidden_act="silu",
            num_hidden_layers=2,
            num_attention_heads=2,
            max_position_embeddings=128,
            vocab_size=1000,
        )
        dummy_model_instance = Qwen2_5_VLTextModel._from_config(config)

        assert isinstance(dummy_model_instance, Qwen2_5_VLTextModel)

        # Check that model instance variables are not yet patched with Liger modules
        # Note: Text models don't have forward method patching, so skip this check
        assert inspect.getsource(dummy_model_instance.norm.forward) != inspect.getsource(LigerRMSNorm.forward)
        for layer in dummy_model_instance.layers:
            assert inspect.getsource(layer.mlp.forward) != inspect.getsource(LigerSwiGLUMLP.forward)
            assert inspect.getsource(layer.input_layernorm.forward) != inspect.getsource(LigerRMSNorm.forward)
            assert inspect.getsource(layer.post_attention_layernorm.forward) != inspect.getsource(LigerRMSNorm.forward)

        # Test applying kernels to the model instance
        _apply_liger_kernel_to_instance(model=dummy_model_instance)

        # Check that the model's instance variables were correctly patched with Liger modules
        # Note: Text models don't have forward method patching, so skip this check
        assert inspect.getsource(dummy_model_instance.norm.forward) == inspect.getsource(LigerRMSNorm.forward)
        for layer in dummy_model_instance.layers:
            assert inspect.getsource(layer.mlp.forward) == inspect.getsource(LigerSwiGLUMLP.forward)
            assert inspect.getsource(layer.input_layernorm.forward) == inspect.getsource(LigerRMSNorm.forward)
            assert inspect.getsource(layer.post_attention_layernorm.forward) == inspect.getsource(LigerRMSNorm.forward)

        try:
            print(dummy_model_instance)
        except Exception as e:
            pytest.fail(f"An exception occured in extra_expr: {type(e).__name__} - {e}")


@pytest.mark.skipif(not is_internvl_available(), reason="internvl module not available")
def test_apply_liger_kernel_to_instance_for_internvl():
    # Ensure any monkey patching is cleaned up for subsequent tests
    with patch("transformers.models.internvl.modeling_internvl"):
        from transformers.models.internvl.modeling_internvl import InternVLForConditionalGeneration

        # Instantiate a dummy model
        config = transformers.models.internvl.configuration_internvl.InternVLConfig(
            torch_dtype=torch.bfloat16,
            rms_norm_eps=1e-5,
            hidden_size=32,
            intermediate_size=48,
            hidden_act="silu",
            num_hidden_layers=2,
            num_attention_heads=2,
            max_position_embeddings=128,
            vocab_size=1000,
            vision_config={
                "depth": 4,
                "embed_dim": 128,
                "num_heads": 8,
                "hidden_size": 1024,
            },
        )
        dummy_model_instance = InternVLForConditionalGeneration._from_config(config)

        assert isinstance(dummy_model_instance, InternVLForConditionalGeneration)

        # Check that model instance variables are not yet patched with Liger modules
        assert inspect.getsource(dummy_model_instance.language_model.norm.forward) != inspect.getsource(
            LigerRMSNorm.forward
        )
        for layer in dummy_model_instance.language_model.layers:
            assert inspect.getsource(layer.mlp.forward) != inspect.getsource(LigerSwiGLUMLP.forward)
            assert inspect.getsource(layer.input_layernorm.forward) != inspect.getsource(LigerRMSNorm.forward)
            assert inspect.getsource(layer.post_attention_layernorm.forward) != inspect.getsource(LigerRMSNorm.forward)

        # Test applying kernels to the model instance
        _apply_liger_kernel_to_instance(model=dummy_model_instance)

        # Check that the model's instance variables were correctly patched with Liger modules
        assert inspect.getsource(dummy_model_instance.language_model.norm.forward) == inspect.getsource(
            LigerRMSNorm.forward
        )
        for layer in dummy_model_instance.language_model.layers:
            assert inspect.getsource(layer.mlp.forward) == inspect.getsource(LigerSwiGLUMLP.forward)
            assert inspect.getsource(layer.input_layernorm.forward) == inspect.getsource(LigerRMSNorm.forward)
            assert inspect.getsource(layer.post_attention_layernorm.forward) == inspect.getsource(LigerRMSNorm.forward)

        try:
            print(dummy_model_instance)
        except Exception as e:
            pytest.fail(f"An exception occured in extra_expr: {type(e).__name__} - {e}")


def test_apply_liger_kernel_to_instance_for_phi3():
    # Ensure any monkey patching is cleaned up for subsequent tests
    with patch("transformers.models.phi3.modeling_phi3"):
        # Instantiate a dummy model
        config = transformers.models.phi3.configuration_phi3.Phi3Config(
            torch_dtype=torch.bfloat16,
            rms_norm_eps=1e-5,
            hidden_size=32,
            intermediate_size=64,
            hidden_act="silu",
            num_hidden_layers=2,
        )
        dummy_model_instance = AutoModelForCausalLM.from_config(config)

        # Check that model instance variables are not yet patched with Liger modules
        assert inspect.getsource(dummy_model_instance.forward) != inspect.getsource(phi3_lce_forward)
        assert inspect.getsource(dummy_model_instance.model.norm.forward) != inspect.getsource(LigerRMSNorm.forward)
        for layer in dummy_model_instance.model.layers:
            assert inspect.getsource(layer.mlp.forward) != inspect.getsource(LigerPhi3SwiGLUMLP.forward)
            assert inspect.getsource(layer.input_layernorm.forward) != inspect.getsource(LigerRMSNorm.forward)
            assert inspect.getsource(layer.post_attention_layernorm.forward) != inspect.getsource(LigerRMSNorm.forward)

        # Test applying kernels to the model instance
        _apply_liger_kernel_to_instance(model=dummy_model_instance)

        # Check that the model's instance variables were correctly patched with Liger modules
        assert inspect.getsource(dummy_model_instance.forward) == inspect.getsource(phi3_lce_forward)
        assert inspect.getsource(dummy_model_instance.model.norm.forward) == inspect.getsource(LigerRMSNorm.forward)
        for layer in dummy_model_instance.model.layers:
            assert inspect.getsource(layer.mlp.forward) == inspect.getsource(LigerPhi3SwiGLUMLP.forward)
            assert inspect.getsource(layer.input_layernorm.forward) == inspect.getsource(LigerRMSNorm.forward)
            assert inspect.getsource(layer.post_attention_layernorm.forward) == inspect.getsource(LigerRMSNorm.forward)

        try:
            print(dummy_model_instance)
        except Exception as e:
            pytest.fail(f"An exception occured in extra_expr: {type(e).__name__} - {e}")


@pytest.mark.skipif(not is_olmo2_available(), reason="olmo2 module not available")
def test_apply_liger_kernel_to_instance_for_olmo2():
    # Ensure any monkey patching is cleaned up for subsequent tests
    with patch("transformers.models.olmo2.modeling_olmo2"):
        from liger_kernel.transformers.model.olmo2 import lce_forward as olmo2_lce_forward

        # Instantiate a dummy model
        config = transformers.models.olmo2.configuration_olmo2.Olmo2Config(
            torch_dtype=torch.bfloat16,
            rms_norm_eps=1e-5,
            hidden_size=32,
            intermediate_size=64,
            hidden_act="silu",
            num_hidden_layers=2,
        )
        dummy_model_instance = AutoModelForCausalLM.from_config(config)

        # Check that model instance variables are not yet patched with Liger modules
        assert inspect.getsource(dummy_model_instance.forward) != inspect.getsource(olmo2_lce_forward)
        assert inspect.getsource(dummy_model_instance.model.norm.forward) != inspect.getsource(LigerRMSNorm.forward)
        for layer in dummy_model_instance.model.layers:
            assert inspect.getsource(layer.mlp.forward) != inspect.getsource(LigerSwiGLUMLP.forward)
            assert inspect.getsource(layer.post_attention_layernorm.forward) != inspect.getsource(LigerRMSNorm.forward)
            assert inspect.getsource(layer.post_feedforward_layernorm.forward) != inspect.getsource(
                LigerRMSNorm.forward
            )

        # Test applying kernels to the model instance
        _apply_liger_kernel_to_instance(model=dummy_model_instance)

        # Check that the model's instance variables were correctly patched with Liger modules
        assert inspect.getsource(dummy_model_instance.forward) == inspect.getsource(olmo2_lce_forward)
        assert inspect.getsource(dummy_model_instance.model.norm.forward) == inspect.getsource(LigerRMSNorm.forward)
        for layer in dummy_model_instance.model.layers:
            assert inspect.getsource(layer.mlp.forward) == inspect.getsource(LigerSwiGLUMLP.forward)
            assert inspect.getsource(layer.post_attention_layernorm.forward) == inspect.getsource(LigerRMSNorm.forward)
            assert inspect.getsource(layer.post_feedforward_layernorm.forward) == inspect.getsource(
                LigerRMSNorm.forward
            )

        try:
            print(dummy_model_instance)
        except Exception as e:
            pytest.fail(f"An exception occured in extra_expr: {type(e).__name__} - {e}")


@pytest.mark.skipif(not is_glm4_available(), reason="glm4 module not available")
def test_apply_liger_kernel_to_instance_for_glm4():
    # Ensure any monkey patching is cleaned up for subsequent tests
    with patch("transformers.models.glm4.modeling_glm4"):
        from liger_kernel.transformers.model.glm4 import lce_forward as glm4_lce_forward

        # Instantiate a dummy model
        config = transformers.models.glm4.configuration_glm4.Glm4Config(
            torch_dtype=torch.bfloat16,
            rms_norm_eps=1e-5,
            hidden_size=32,
            intermediate_size=64,
            hidden_act="silu",
            num_hidden_layers=2,
        )
        dummy_model_instance = AutoModelForCausalLM.from_config(config)

        # Check that model instance variables are not yet patched with Liger modules
        assert inspect.getsource(dummy_model_instance.forward) != inspect.getsource(glm4_lce_forward)
        assert inspect.getsource(dummy_model_instance.model.norm.forward) != inspect.getsource(LigerRMSNorm.forward)
        for layer in dummy_model_instance.model.layers:
            assert inspect.getsource(layer.mlp.forward) != inspect.getsource(LigerPhi3SwiGLUMLP.forward)
            assert inspect.getsource(layer.input_layernorm.forward) != inspect.getsource(LigerRMSNorm.forward)
            assert inspect.getsource(layer.post_attention_layernorm.forward) != inspect.getsource(LigerRMSNorm.forward)
            assert inspect.getsource(layer.post_self_attn_layernorm.forward) != inspect.getsource(LigerRMSNorm.forward)
            assert inspect.getsource(layer.post_mlp_layernorm.forward) != inspect.getsource(LigerRMSNorm.forward)

        # Test applying kernels to the model instance
        _apply_liger_kernel_to_instance(model=dummy_model_instance)

        # Check that the model's instance variables were correctly patched with Liger modules
        assert inspect.getsource(dummy_model_instance.forward) == inspect.getsource(glm4_lce_forward)
        assert inspect.getsource(dummy_model_instance.model.norm.forward) == inspect.getsource(LigerRMSNorm.forward)
        for layer in dummy_model_instance.model.layers:
            assert inspect.getsource(layer.mlp.forward) == inspect.getsource(LigerPhi3SwiGLUMLP.forward)
            assert inspect.getsource(layer.input_layernorm.forward) == inspect.getsource(LigerRMSNorm.forward)
            assert inspect.getsource(layer.post_attention_layernorm.forward) == inspect.getsource(LigerRMSNorm.forward)
            assert inspect.getsource(layer.post_self_attn_layernorm.forward) == inspect.getsource(LigerRMSNorm.forward)
            assert inspect.getsource(layer.post_mlp_layernorm.forward) == inspect.getsource(LigerRMSNorm.forward)

        try:
            print(dummy_model_instance)
        except Exception as e:
            pytest.fail(f"An exception occured in extra_expr: {type(e).__name__} - {e}")


@pytest.mark.skipif(not is_glm4v_available(), reason="glm4v module not available")
def test_apply_liger_kernel_to_instance_for_glm4v():
    # Ensure any monkey patching is cleaned up for subsequent tests
    with patch("transformers.models.glm4v.modeling_glm4v"):
        from transformers.models.glm4v.modeling_glm4v import Glm4vForConditionalGeneration

        from liger_kernel.transformers.model.glm4v import lce_forward as glm4v_lce_forward

        # Instantiate a dummy model
        config = transformers.models.glm4v.configuration_glm4v.Glm4vConfig(
            torch_dtype=torch.bfloat16,
            text_config={
                "num_hidden_layers": 2,
                "rms_norm_eps": 1e-5,
                "hidden_size": 32,
                "intermediate_size": 64,
                "hidden_act": "silu",
            },
            vision_config={
                "num_hidden_layers": 2,
                "rms_norm_eps": 1e-5,
                "hidden_size": 48,
                "intermediate_size": 64,
            },
        )
        dummy_model_instance = Glm4vForConditionalGeneration(config)
        assert isinstance(dummy_model_instance, Glm4vForConditionalGeneration)

        # Check that model instance variables are not yet patched with Liger modules
        assert inspect.getsource(dummy_model_instance.forward) != inspect.getsource(glm4v_lce_forward)
        assert inspect.getsource(dummy_model_instance.language_model.norm.forward) != inspect.getsource(
            LigerRMSNorm.forward
        )
        for layer in dummy_model_instance.language_model.layers:
            assert inspect.getsource(layer.mlp.forward) != inspect.getsource(LigerPhi3SwiGLUMLP.forward)
            assert inspect.getsource(layer.input_layernorm.forward) != inspect.getsource(LigerRMSNorm.forward)
            assert inspect.getsource(layer.post_attention_layernorm.forward) != inspect.getsource(LigerRMSNorm.forward)
            assert inspect.getsource(layer.post_self_attn_layernorm.forward) != inspect.getsource(LigerRMSNorm.forward)
            assert inspect.getsource(layer.post_mlp_layernorm.forward) != inspect.getsource(LigerRMSNorm.forward)
        for vision_block in dummy_model_instance.visual.blocks:
            assert inspect.getsource(vision_block.norm1.forward) != inspect.getsource(LigerRMSNorm.forward)
            assert inspect.getsource(vision_block.norm2.forward) != inspect.getsource(LigerRMSNorm.forward)
            assert inspect.getsource(vision_block.mlp.forward) != inspect.getsource(LigerSwiGLUMLP.forward)

        # Test applying kernels to the model instance
        _apply_liger_kernel_to_instance(model=dummy_model_instance)

        # Check that the model's instance variables were correctly patched with Liger modules
        assert inspect.getsource(dummy_model_instance.forward) == inspect.getsource(glm4v_lce_forward)
        assert inspect.getsource(dummy_model_instance.language_model.norm.forward) == inspect.getsource(
            LigerRMSNorm.forward
        )
        for layer in dummy_model_instance.language_model.layers:
            assert inspect.getsource(layer.mlp.forward) == inspect.getsource(LigerPhi3SwiGLUMLP.forward)
            assert inspect.getsource(layer.input_layernorm.forward) == inspect.getsource(LigerRMSNorm.forward)
            assert inspect.getsource(layer.post_attention_layernorm.forward) == inspect.getsource(LigerRMSNorm.forward)
            assert inspect.getsource(layer.post_self_attn_layernorm.forward) == inspect.getsource(LigerRMSNorm.forward)
            assert inspect.getsource(layer.post_mlp_layernorm.forward) == inspect.getsource(LigerRMSNorm.forward)
        for vision_block in dummy_model_instance.visual.blocks:
            assert inspect.getsource(vision_block.norm1.forward) == inspect.getsource(LigerRMSNorm.forward)
            assert inspect.getsource(vision_block.norm2.forward) == inspect.getsource(LigerRMSNorm.forward)
            assert inspect.getsource(vision_block.mlp.forward) == inspect.getsource(LigerSwiGLUMLP.forward)

        try:
            print(dummy_model_instance)
        except Exception as e:
            pytest.fail(f"An exception occured in extra_expr: {type(e).__name__} - {e}")


@pytest.mark.skipif(not is_glm4v_moe_available(), reason="glm4v_moe module not available")
def test_apply_liger_kernel_to_instance_for_glm4v_moe():
    # Ensure any monkey patching is cleaned up for subsequent tests
    with patch("transformers.models.glm4v_moe.modeling_glm4v_moe"):
        from transformers.models.glm4v_moe.modeling_glm4v_moe import Glm4vMoeForConditionalGeneration

        from liger_kernel.transformers.model.glm4v_moe import lce_forward as glm4v_moe_lce_forward
        from liger_kernel.transformers.rms_norm import LigerRMSNormForGlm4

        # Instantiate a dummy model
        config = transformers.models.glm4v_moe.configuration_glm4v_moe.Glm4vMoeConfig(
            torch_dtype=torch.bfloat16,
            hidden_size=32,
            num_attention_heads=4,
            num_key_value_heads=2,
            text_config={
                "hidden_size": 16,
                "intermediate_size": 32,
                "num_attention_heads": 4,
                "num_hidden_layers": 2,
                "rms_norm_eps": 1e-5,
                "hidden_act": "silu",
                "n_routed_experts": 1,
            },
            vision_config={
                "num_hidden_layers": 2,
                "rms_norm_eps": 1e-5,
                "hidden_size": 48,
                "intermediate_size": 64,
            },
        )
        dummy_model_instance = Glm4vMoeForConditionalGeneration(config)
        assert isinstance(dummy_model_instance, Glm4vMoeForConditionalGeneration)

        # Check that model instance variables are not yet patched with Liger modules
        assert inspect.getsource(dummy_model_instance.forward) != inspect.getsource(glm4v_moe_lce_forward)
        assert inspect.getsource(dummy_model_instance.language_model.norm.forward) != inspect.getsource(
            LigerRMSNormForGlm4.forward
        )
        assert inspect.getsource(dummy_model_instance.visual.post_conv_layernorm.forward) != inspect.getsource(
            LigerRMSNormForGlm4.forward
        )
        assert inspect.getsource(dummy_model_instance.visual.post_layernorm.forward) != inspect.getsource(
            LigerRMSNormForGlm4.forward
        )

        for decoder_layer in dummy_model_instance.language_model.layers:
            assert inspect.getsource(decoder_layer.mlp.forward) != inspect.getsource(LigerSwiGLUMLP.forward)
            assert inspect.getsource(decoder_layer.post_attention_layernorm.forward) != inspect.getsource(
                LigerRMSNormForGlm4.forward
            )
            assert inspect.getsource(decoder_layer.input_layernorm.forward) != inspect.getsource(
                LigerRMSNormForGlm4.forward
            )
        if decoder_layer.mlp.experts is not None:
            for expert in decoder_layer.mlp.experts:
                assert inspect.getsource(expert.forward) != inspect.getsource(LigerSwiGLUMLP.forward)
            if decoder_layer.mlp.shared_experts is not None:
                assert inspect.getsource(decoder_layer.mlp.shared_experts.forward) != inspect.getsource(
                    LigerSwiGLUMLP.forward
                )
        for vision_block in dummy_model_instance.visual.blocks:
            assert inspect.getsource(vision_block.norm1.forward) != inspect.getsource(LigerRMSNormForGlm4.forward)
            assert inspect.getsource(vision_block.norm2.forward) != inspect.getsource(LigerRMSNormForGlm4.forward)
            assert inspect.getsource(vision_block.mlp.forward) != inspect.getsource(LigerSwiGLUMLP.forward)

        # Test applying kernels to the model instance
        _apply_liger_kernel_to_instance(model=dummy_model_instance)

        # Check that model instance variables are not yet patched with Liger modules
        assert inspect.getsource(dummy_model_instance.forward) == inspect.getsource(glm4v_moe_lce_forward)
        assert inspect.getsource(dummy_model_instance.language_model.norm.forward) == inspect.getsource(
            LigerRMSNormForGlm4.forward
        )
        assert inspect.getsource(dummy_model_instance.visual.post_conv_layernorm.forward) == inspect.getsource(
            LigerRMSNormForGlm4.forward
        )
        assert inspect.getsource(dummy_model_instance.visual.post_layernorm.forward) == inspect.getsource(
            LigerRMSNormForGlm4.forward
        )

        for decoder_layer in dummy_model_instance.language_model.layers:
            if decoder_layer.mlp is not None:
                assert inspect.getsource(decoder_layer.mlp.forward) == inspect.getsource(LigerSwiGLUMLP.forward)
                assert inspect.getsource(decoder_layer.post_attention_layernorm.forward) == inspect.getsource(
                    LigerRMSNormForGlm4.forward
                )
                assert inspect.getsource(decoder_layer.input_layernorm.forward) == inspect.getsource(
                    LigerRMSNormForGlm4.forward
                )
            if getattr(decoder_layer.mlp, "experts", None) is not None:
                for expert in decoder_layer.mlp.experts:
                    assert inspect.getsource(expert.forward) == inspect.getsource(LigerSwiGLUMLP.forward)
            if getattr(decoder_layer.mlp, "shared_experts", None) is not None:
                assert inspect.getsource(decoder_layer.mlp.shared_experts.forward) == inspect.getsource(
                    LigerSwiGLUMLP.forward
                )
        for vision_block in dummy_model_instance.visual.blocks:
            assert inspect.getsource(vision_block.norm1.forward) == inspect.getsource(LigerRMSNormForGlm4.forward)
            assert inspect.getsource(vision_block.norm2.forward) == inspect.getsource(LigerRMSNormForGlm4.forward)
            assert inspect.getsource(vision_block.mlp.forward) == inspect.getsource(LigerSwiGLUMLP.forward)

        try:
            print(dummy_model_instance)
        except Exception as e:
            pytest.fail(f"An exception occured in extra_expr: {type(e).__name__} - {e}")


@pytest.mark.skipif(not is_smollm3_available(), reason="smollm3 module not available")
def test_apply_liger_kernel_to_instance_for_smollm3():
    # Ensure any monkey patching is cleaned up for subsequent tests
    with patch("transformers.models.smollm3.modeling_smollm3"):
        # Instantiate a dummy model
        config = transformers.models.smollm3.configuration_smollm3.SmolLM3Config(
            torch_dtype=torch.bfloat16,
            rms_norm_eps=1e-5,
            hidden_size=32,
            intermediate_size=64,
            hidden_act="silu",
            num_hidden_layers=2,
        )
        dummy_model_instance = AutoModelForCausalLM.from_config(config)

        # Check that model instance variables are not yet patched with Liger modules
        assert inspect.getsource(dummy_model_instance.forward) != inspect.getsource(smolllm3_lce_forward)
        assert inspect.getsource(dummy_model_instance.model.norm.forward) != inspect.getsource(LigerRMSNorm.forward)
        for layer in dummy_model_instance.model.layers:
            assert inspect.getsource(layer.mlp.forward) != inspect.getsource(LigerSwiGLUMLP.forward)
            assert inspect.getsource(layer.input_layernorm.forward) != inspect.getsource(LigerRMSNorm.forward)
            assert inspect.getsource(layer.post_attention_layernorm.forward) != inspect.getsource(LigerRMSNorm.forward)

        # Test applying kernels to the model instance
        _apply_liger_kernel_to_instance(model=dummy_model_instance)

        # Check that the model's instance variables were correctly patched with Liger modules
        assert inspect.getsource(dummy_model_instance.forward) == inspect.getsource(smolllm3_lce_forward)
        assert inspect.getsource(dummy_model_instance.model.norm.forward) == inspect.getsource(LigerRMSNorm.forward)
        for layer in dummy_model_instance.model.layers:
            assert inspect.getsource(layer.mlp.forward) == inspect.getsource(LigerSwiGLUMLP.forward)
            assert inspect.getsource(layer.input_layernorm.forward) == inspect.getsource(LigerRMSNorm.forward)
            assert inspect.getsource(layer.post_attention_layernorm.forward) == inspect.getsource(LigerRMSNorm.forward)

        # Ensure that the model patched with Liger modules can work properly
        try:
            print(dummy_model_instance)
        except Exception as e:
            pytest.fail(f"An exception occured in extra_expr: {type(e).__name__} - {e}")<|MERGE_RESOLUTION|>--- conflicted
+++ resolved
@@ -165,11 +165,8 @@
         from liger_kernel.transformers import apply_liger_kernel_to_gemma3_text  # noqa: F401
         from liger_kernel.transformers import apply_liger_kernel_to_glm4  # noqa: F401
         from liger_kernel.transformers import apply_liger_kernel_to_glm4v  # noqa: F401
-<<<<<<< HEAD
+        from liger_kernel.transformers import apply_liger_kernel_to_glm4v_moe  # noqa: F401
         from liger_kernel.transformers import apply_liger_kernel_to_internvl  # noqa: F401
-=======
-        from liger_kernel.transformers import apply_liger_kernel_to_glm4v_moe  # noqa: F401
->>>>>>> 454e3d2e
         from liger_kernel.transformers import apply_liger_kernel_to_llama  # noqa: F401
         from liger_kernel.transformers import apply_liger_kernel_to_mistral  # noqa: F401
         from liger_kernel.transformers import apply_liger_kernel_to_mixtral  # noqa: F401
@@ -806,7 +803,9 @@
             assert inspect.getsource(layer.mlp.forward) != inspect.getsource(LigerGEGLUMLP.forward)
             assert inspect.getsource(layer.input_layernorm.forward) != inspect.getsource(LigerRMSNorm.forward)
             assert inspect.getsource(layer.post_attention_layernorm.forward) != inspect.getsource(LigerRMSNorm.forward)
-            assert inspect.getsource(layer.pre_feedforward_layernorm.forward) != inspect.getsource(LigerRMSNorm.forward)
+            assert inspect.getsource(layer.pre_feedforward_layernorm.forward) != inspect.getsource(
+                LigerRMSNorm.forward
+            )
             assert inspect.getsource(layer.post_feedforward_layernorm.forward) != inspect.getsource(
                 LigerRMSNorm.forward
             )
@@ -821,7 +820,9 @@
             assert inspect.getsource(layer.mlp.forward) == inspect.getsource(LigerGEGLUMLP.forward)
             assert inspect.getsource(layer.input_layernorm.forward) == inspect.getsource(LigerRMSNorm.forward)
             assert inspect.getsource(layer.post_attention_layernorm.forward) == inspect.getsource(LigerRMSNorm.forward)
-            assert inspect.getsource(layer.pre_feedforward_layernorm.forward) == inspect.getsource(LigerRMSNorm.forward)
+            assert inspect.getsource(layer.pre_feedforward_layernorm.forward) == inspect.getsource(
+                LigerRMSNorm.forward
+            )
             assert inspect.getsource(layer.post_feedforward_layernorm.forward) == inspect.getsource(
                 LigerRMSNorm.forward
             )
@@ -911,7 +912,9 @@
             assert inspect.getsource(layer.mlp.forward) != inspect.getsource(LigerGEGLUMLP.forward)
             assert inspect.getsource(layer.input_layernorm.forward) != inspect.getsource(LigerRMSNorm.forward)
             assert inspect.getsource(layer.post_attention_layernorm.forward) != inspect.getsource(LigerRMSNorm.forward)
-            assert inspect.getsource(layer.pre_feedforward_layernorm.forward) != inspect.getsource(LigerRMSNorm.forward)
+            assert inspect.getsource(layer.pre_feedforward_layernorm.forward) != inspect.getsource(
+                LigerRMSNorm.forward
+            )
             assert inspect.getsource(layer.post_feedforward_layernorm.forward) != inspect.getsource(
                 LigerRMSNorm.forward
             )
@@ -928,7 +931,9 @@
             assert inspect.getsource(layer.mlp.forward) == inspect.getsource(LigerGEGLUMLP.forward)
             assert inspect.getsource(layer.input_layernorm.forward) == inspect.getsource(LigerRMSNorm.forward)
             assert inspect.getsource(layer.post_attention_layernorm.forward) == inspect.getsource(LigerRMSNorm.forward)
-            assert inspect.getsource(layer.pre_feedforward_layernorm.forward) == inspect.getsource(LigerRMSNorm.forward)
+            assert inspect.getsource(layer.pre_feedforward_layernorm.forward) == inspect.getsource(
+                LigerRMSNorm.forward
+            )
             assert inspect.getsource(layer.post_feedforward_layernorm.forward) == inspect.getsource(
                 LigerRMSNorm.forward
             )
@@ -990,7 +995,9 @@
             assert inspect.getsource(layer.mlp.forward) != inspect.getsource(LigerGEGLUMLP.forward)
             assert inspect.getsource(layer.input_layernorm.forward) != inspect.getsource(LigerRMSNorm.forward)
             assert inspect.getsource(layer.post_attention_layernorm.forward) != inspect.getsource(LigerRMSNorm.forward)
-            assert inspect.getsource(layer.pre_feedforward_layernorm.forward) != inspect.getsource(LigerRMSNorm.forward)
+            assert inspect.getsource(layer.pre_feedforward_layernorm.forward) != inspect.getsource(
+                LigerRMSNorm.forward
+            )
             assert inspect.getsource(layer.post_feedforward_layernorm.forward) != inspect.getsource(
                 LigerRMSNorm.forward
             )
@@ -1021,7 +1028,9 @@
             assert inspect.getsource(layer.mlp.forward) == inspect.getsource(LigerGEGLUMLP.forward)
             assert inspect.getsource(layer.input_layernorm.forward) == inspect.getsource(LigerRMSNorm.forward)
             assert inspect.getsource(layer.post_attention_layernorm.forward) == inspect.getsource(LigerRMSNorm.forward)
-            assert inspect.getsource(layer.pre_feedforward_layernorm.forward) == inspect.getsource(LigerRMSNorm.forward)
+            assert inspect.getsource(layer.pre_feedforward_layernorm.forward) == inspect.getsource(
+                LigerRMSNorm.forward
+            )
             assert inspect.getsource(layer.post_feedforward_layernorm.forward) == inspect.getsource(
                 LigerRMSNorm.forward
             )
