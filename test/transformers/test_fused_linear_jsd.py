from test.transformers.test_jsd import JSD as TorchJSD
from test.utils import assert_verbose_allclose, set_seed

import pytest
import torch

from liger_kernel.ops.fused_linear_jsd import LigerFusedLinearJSDFunction
from liger_kernel.transformers.functional import liger_fused_linear_jsd
from liger_kernel.transformers.fused_linear_jsd import LigerFusedLinearJSD

set_seed(42)


class TorchLMHeadJSD(torch.nn.Module):
    """Ground truth implementation of the linear fused with torch based jsd loss.

    :param H: hidden size
    :param V: vocab size
    :param temperature: softmax temperature
    :param beta: jsd beta
    """

    def __init__(
        self,
        H: int,
        V: int,
        dtype: torch.dtype,
        device: torch.device,
        beta: float = 0.5,
        ignore_index: int = -100,
        temperature: float = 1.0,
        softcap: float = 0.0,
    ):
        super().__init__()
        self.student_lin = torch.nn.Linear(
            in_features=H // 2, out_features=V, bias=False, dtype=dtype, device=device
        )
        self.teacher_lin = torch.nn.Linear(
            in_features=H, out_features=V, bias=False, dtype=dtype, device=device
        )
        self.jsd = TorchJSD(beta=beta, ignore_index=ignore_index, dtype=dtype)
        self.temperature = temperature
        self.softcap = softcap

    def forward(self, student_input, teacher_input, label=None):
        student_logits = self.student_lin(student_input).to(torch.float32)
        teacher_logits = self.teacher_lin(teacher_input).to(torch.float32)

        if self.softcap > 0:
            student_logits = self._softcap(student_logits)
            teacher_logits = self._softcap(teacher_logits)

        student_prob = torch.log_softmax(student_logits / self.temperature, dim=-1)
        teacher_prob = torch.log_softmax(teacher_logits / self.temperature, dim=-1)

        return self.jsd(student_prob, teacher_prob, label)

    def _softcap(self, logits):
        logits = logits / self.softcap
        logits = torch.tanh(logits) * self.softcap
        return logits


class LigerLMHeadJSD(torch.nn.Module):
    def __init__(
        self,
        H: int,
        V: int,
        dtype: torch.dtype,
        device: torch.device,
        beta: float = 0.5,
        ignore_index: int = -100,
        temperature: float = 1.0,
        softcap: float = 0.0,
    ):
        super().__init__()
        self.student_lin = torch.nn.Linear(
            in_features=H // 2, out_features=V, bias=False, dtype=dtype, device=device
        )
        self.teacher_lin = torch.nn.Linear(
            in_features=H, out_features=V, bias=False, dtype=dtype, device=device
        )
        self.fused_jsd = LigerFusedLinearJSD(
            jsd_beta=beta,
            ignore_index=ignore_index,
            temperature=temperature,
            softcap=softcap,
        )

    def forward(self, student_input, teacher_input, label=None):
        return self.fused_jsd(
            student_input,
            self.student_lin.weight,
            teacher_input,
            self.teacher_lin.weight,
            label,
        )


#############################################################################
# Test the correctness of the fused linear JSD
#############################################################################


@pytest.mark.parametrize(
    "B, T, H, V",
    [
        (8, 128, 1024, 4096),
        (4, 423, 167, 1423),  # random shape
    ],
)
@pytest.mark.parametrize(
    "scalar, dtype, atol, rtol",
    [
        (1.0, torch.bfloat16, 5e-3, 5e-2),
        (1.0, torch.float32, 1e-5, 5e-4),
    ],
)
@pytest.mark.parametrize(
    "temperature, beta",
    [
        (1.0, 0.5),
        (2.0, 0.1),
        (1.0, 0.0),  # FKL
        (1.0, 1.0),  # RKL
    ],
)
@pytest.mark.parametrize(
    "softcap",
    [0.0, 30.0, 50.0],
)
def test_correctness(B, T, H, V, scalar, dtype, beta, temperature, softcap, atol, rtol):
    device = "cuda"
    torch_lm_head_jsd = TorchLMHeadJSD(
        H=H,
        V=V,
        dtype=dtype,
        device=device,
        temperature=temperature,
        beta=beta,
        softcap=softcap,
    ).to(device)
    liger_lm_head_jsd = LigerLMHeadJSD(
        H=H,
        V=V,
        dtype=dtype,
        device=device,
        temperature=temperature,
        beta=beta,
        softcap=softcap,
    ).to(device)

    # init the linear in all FusedLinearJSDs with the same weights
    torch_lm_head_jsd.student_lin.weight.data = (
        liger_lm_head_jsd.student_lin.weight.data
    ) = torch.rand(V, H // 2, device=device, dtype=dtype)
    torch_lm_head_jsd.teacher_lin.weight.data = (
        liger_lm_head_jsd.teacher_lin.weight.data
    ) = torch.rand(V, H, device=device, dtype=dtype)

    _tensor = torch.rand(B * T, H // 2, device=device, dtype=dtype) * scalar
    _input1 = _tensor.detach().clone().requires_grad_(True)
    _input2 = _tensor.detach().clone().requires_grad_(True)

    teacher_input = torch.rand(B * T, H, device=device, dtype=dtype) * scalar

    with torch.autograd.detect_anomaly():
        output1 = torch_lm_head_jsd(_input1, teacher_input)
        output2 = liger_lm_head_jsd(_input2, teacher_input)

        assert_verbose_allclose(output1, output2, atol=atol, rtol=rtol)

    output1.backward()
    output2.backward()

    assert_verbose_allclose(_input1.grad, _input2.grad, atol=atol, rtol=rtol)

    assert_verbose_allclose(
        torch_lm_head_jsd.student_lin.weight.grad,
        liger_lm_head_jsd.student_lin.weight.grad,
        atol=atol,
        rtol=rtol,
    )


@pytest.mark.parametrize(
    "B, T, H, V",
    [
        (8, 128, 1024, 4096),
        (4, 423, 167, 1423),  # random shape
    ],
)
@pytest.mark.parametrize(
    "scalar, dtype, atol, rtol",
    [
        (1.0, torch.bfloat16, 5e-3, 5e-2),
        (1.0, torch.float32, 1e-5, 5e-4),
    ],
)
@pytest.mark.parametrize(
    "temperature, beta, ignore_index",
    [
        (1.0, 0.5, 2),
        (1.0, 0.0, 2),
        (2.0, 0.1, 42),
        (1.0, 1.0, 2),
    ],
)
@pytest.mark.parametrize(
    "softcap",
    [0.0, 30.0, 50.0],
)
def test_correctness_with_ignore_index(
    B, T, H, V, scalar, dtype, beta, ignore_index, temperature, softcap, atol, rtol
):
    device = "cuda"
    torch_lm_head_jsd = TorchLMHeadJSD(
        H=H,
        V=V,
        dtype=dtype,
        device=device,
        temperature=temperature,
        ignore_index=ignore_index,
        beta=beta,
        softcap=softcap,
    ).to(device)
    liger_lm_head_jsd = LigerLMHeadJSD(
        H=H,
        V=V,
        dtype=dtype,
        device=device,
        temperature=temperature,
        ignore_index=ignore_index,
        beta=beta,
        softcap=softcap,
    ).to(device)

    # init the linear in all FusedLinearJSDs with the same weights
    torch_lm_head_jsd.student_lin.weight.data = (
        liger_lm_head_jsd.student_lin.weight.data
    ) = torch.rand(V, H // 2, device=device, dtype=dtype)
    torch_lm_head_jsd.teacher_lin.weight.data = (
        liger_lm_head_jsd.teacher_lin.weight.data
    ) = torch.rand(V, H, device=device, dtype=dtype)

    _tensor = torch.rand(B * T, H // 2, device=device, dtype=dtype) * scalar
    _input1 = _tensor.detach().clone().requires_grad_(True)
    _input2 = _tensor.detach().clone().requires_grad_(True)

    teacher_input = torch.rand(B * T, H, device=device, dtype=dtype) * scalar

    label = torch.randint(0, V, (B * T,), device=device, dtype=torch.long)

    # Assign some random number of elements as ignore_index
    num_elements_to_assign = torch.randint(
        1, B * T // 2, (1,)
    ).item()  # Random number of elements to set to ignore_index
    indices_to_assign = torch.randperm(B * T)[
        :num_elements_to_assign
    ]  # Randomly select indices
    label[indices_to_assign] = ignore_index

    output1 = torch_lm_head_jsd(_input1, teacher_input, label)
    output2 = liger_lm_head_jsd(_input2, teacher_input, label)

    assert_verbose_allclose(output1, output2, atol=atol, rtol=rtol)

    output1.backward()
    output2.backward()

    assert_verbose_allclose(_input1.grad, _input2.grad, atol=atol, rtol=rtol)

    assert_verbose_allclose(
        torch_lm_head_jsd.student_lin.weight.grad,
        liger_lm_head_jsd.student_lin.weight.grad,
        atol=atol,
        rtol=rtol,
    )


@pytest.mark.parametrize(
    "B, T, H, V",
    [
        (2, 2, 8, 8),
        # weird shapes
        (9, 7, 41, 41),
    ],
)
@pytest.mark.parametrize(
    "scalar, dtype, atol, rtol",
    [
        (0.5, torch.bfloat16, 5e-3, 5e-2),
        (0.5, torch.float32, 1e-5, 5e-4),
    ],
)
@pytest.mark.parametrize(
    "temperature, beta, ignore_index", [(1.0, 0.5, -100), (2.0, 0.1, 42)]
)
@pytest.mark.parametrize(
    "softcap",
    [0.0, 30.0, 50.0],
)
def test_correctness_functional(
    B, T, H, V, scalar, dtype, beta, ignore_index, temperature, softcap, atol, rtol
):
    device = "cuda"

    # init the linear in all FusedLinearJSDs with the same weights
    _weight = torch.rand(V, H // 2, device=device, dtype=dtype)
    _weight1 = _weight.detach().clone().requires_grad_(True)
    _weight2 = _weight.detach().clone().requires_grad_(True)
    teacher_weight = torch.rand(V, H, device=device, dtype=dtype)

    _tensor = torch.rand(B * T, H // 2, device=device, dtype=dtype) * scalar
    _input1 = _tensor.detach().clone().requires_grad_(True)
    _input2 = _tensor.detach().clone().requires_grad_(True)
    teacher_input = torch.rand(B * T, H, device=device, dtype=dtype) * scalar

    label = torch.randint(0, V, (B * T,), device=device, dtype=torch.long)

    # Assign some random number of elements as ignore_index
    num_elements_to_assign = torch.randint(
        1, B * T // 2, (1,)
    ).item()  # Random number of elements to set to ignore_index
    indices_to_assign = torch.randperm(B * T)[
        :num_elements_to_assign
    ]  # Randomly select indices
    label[indices_to_assign] = ignore_index

    output1 = liger_fused_linear_jsd(
<<<<<<< HEAD
        _input1,
        _weight1,
        teacher_input,
        teacher_weight,
        label,
        beta,
        ignore_index,
        temperature,
        softcap,
=======
        student_input=_input1,
        student_weight=_weight1,
        teacher_input=teacher_input,
        teacher_weight=teacher_weight,
        shift_labels=label,
        jsd_beta=beta,
        ignore_index=ignore_index,
        temperature=temperature,
>>>>>>> 317ff432
    )
    output2 = LigerFusedLinearJSDFunction.apply(
        _input2,
        _weight2,
        teacher_input,
        teacher_weight,
        label,
        beta,
        ignore_index,
        temperature,
        softcap,
    )

    assert_verbose_allclose(output1, output2, atol=atol, rtol=rtol)

    output1.backward()
    output2.backward()

    assert_verbose_allclose(_input1.grad, _input2.grad, atol=atol, rtol=rtol)

    assert_verbose_allclose(_weight1.grad, _weight2.grad, atol=atol, rtol=rtol)


@pytest.mark.parametrize(
    "B, T, H, V",
    [
        (8, 128, 1024, 4096),
        (4, 423, 167, 1423),  # random shape
    ],
)
@pytest.mark.parametrize(
    "scalar, dtype, atol, rtol",
    [
        (1.0, torch.bfloat16, 5e-3, 5e-2),
        (1.0, torch.float32, 1e-5, 5e-4),
    ],
)
@pytest.mark.parametrize(
    "temperature, beta, ignore_index",
    [
        (1.0, 0.5, 2),
        (2.0, 0.1, 42),
    ],
)
@pytest.mark.parametrize(
    "softcap",
    [0.0, 30.0, 50.0],
)
def test_correctness_all_ignored(
    B, T, H, V, scalar, dtype, beta, ignore_index, temperature, softcap, atol, rtol
):
    device = "cuda"
    torch_lm_head_jsd = TorchLMHeadJSD(
        H=H,
        V=V,
        dtype=dtype,
        device=device,
        temperature=temperature,
        ignore_index=ignore_index,
        beta=beta,
        softcap=softcap,
    ).to(device)
    liger_lm_head_jsd = LigerLMHeadJSD(
        H=H,
        V=V,
        dtype=dtype,
        device=device,
        temperature=temperature,
        ignore_index=ignore_index,
        beta=beta,
        softcap=softcap,
    ).to(device)

    # init the linear in all FusedLinearJSDs with the same weights
    torch_lm_head_jsd.student_lin.weight.data = (
        liger_lm_head_jsd.student_lin.weight.data
    ) = torch.rand(V, H // 2, device=device, dtype=dtype)
    torch_lm_head_jsd.teacher_lin.weight.data = (
        liger_lm_head_jsd.teacher_lin.weight.data
    ) = torch.rand(V, H, device=device, dtype=dtype)

    _tensor = torch.rand(B * T, H // 2, device=device, dtype=dtype) * scalar
    _input1 = _tensor.detach().clone().requires_grad_(True)
    _input2 = _tensor.detach().clone().requires_grad_(True)

    teacher_input = torch.rand(B * T, H, device=device, dtype=dtype) * scalar

    label = torch.full((B * T,), ignore_index, device=device, dtype=torch.long)

    output1 = torch_lm_head_jsd(_input1, teacher_input, label)
    output2 = liger_lm_head_jsd(_input2, teacher_input, label)

    assert_verbose_allclose(output1, output2, atol=atol, rtol=rtol)
    assert_verbose_allclose(output2, torch.zeros_like(output2), atol=atol, rtol=rtol)

    output2.backward()

    assert_verbose_allclose(
        torch.zeros_like(_input2.grad), _input2.grad, atol=atol, rtol=rtol
    )


@pytest.mark.parametrize(
    "autocast_dtype, atol, rtol",
    [
        (torch.bfloat16, 5e-3, 5e-2),
        (torch.float16, 5e-3, 5e-2),
    ],
)
def test_amp(autocast_dtype, atol, rtol):
    B = 2
    T = 4
    H = 2048
    V = 3200
    scalar = 1.0
    ignore_index = -100
    temperature = 1.0
    beta = 0.5
    device = "cuda"
    dtype = torch.float32
    torch_lm_head_jsd = TorchLMHeadJSD(
        H=H,
        V=V,
        dtype=dtype,
        device=device,
        temperature=temperature,
        ignore_index=ignore_index,
        beta=beta,
    ).to(device)
    liger_lm_head_jsd = LigerLMHeadJSD(
        H=H,
        V=V,
        dtype=dtype,
        device=device,
        temperature=temperature,
        ignore_index=ignore_index,
        beta=beta,
    ).to(device)
    # init the linear in all FusedLinearJSDs with the same weights
    torch_lm_head_jsd.student_lin.weight.data = (
        liger_lm_head_jsd.student_lin.weight.data
    ) = torch.rand(V, H // 2, device=device, dtype=dtype)
    torch_lm_head_jsd.teacher_lin.weight.data = (
        liger_lm_head_jsd.teacher_lin.weight.data
    ) = torch.rand(V, H, device=device, dtype=dtype)

    _tensor = torch.rand(B * T, H // 2, device=device, dtype=autocast_dtype) * scalar
    _input1 = _tensor.detach().clone().requires_grad_(True)
    _input2 = _tensor.detach().clone().requires_grad_(True)

    teacher_input = torch.rand(B * T, H, device=device, dtype=autocast_dtype) * scalar

    label = torch.randint(0, V, (B * T,), device=device, dtype=torch.long)

    # Assign some random number of elements as ignore_index
    num_elements_to_assign = torch.randint(
        1, B * T // 2, (1,)
    ).item()  # Random number of elements to set to ignore_index
    indices_to_assign = torch.randperm(B * T)[
        :num_elements_to_assign
    ]  # Randomly select indices
    label[indices_to_assign] = ignore_index

    with torch.autocast(device_type="cuda", dtype=autocast_dtype):
        output1 = torch_lm_head_jsd(_input1, teacher_input, label)
        output2 = liger_lm_head_jsd(_input2, teacher_input, label)

        assert_verbose_allclose(output1, output2, atol=atol, rtol=rtol)

        output1.backward()
        output2.backward()

    assert_verbose_allclose(_input1.grad, _input2.grad, atol=atol, rtol=rtol)
    assert_verbose_allclose(
        torch_lm_head_jsd.student_lin.weight.grad,
        liger_lm_head_jsd.student_lin.weight.grad,
        atol=atol,
        rtol=rtol,
    )<|MERGE_RESOLUTION|>--- conflicted
+++ resolved
@@ -328,17 +328,6 @@
     label[indices_to_assign] = ignore_index
 
     output1 = liger_fused_linear_jsd(
-<<<<<<< HEAD
-        _input1,
-        _weight1,
-        teacher_input,
-        teacher_weight,
-        label,
-        beta,
-        ignore_index,
-        temperature,
-        softcap,
-=======
         student_input=_input1,
         student_weight=_weight1,
         teacher_input=teacher_input,
@@ -347,7 +336,7 @@
         jsd_beta=beta,
         ignore_index=ignore_index,
         temperature=temperature,
->>>>>>> 317ff432
+        softcap=softcap,
     )
     output2 = LigerFusedLinearJSDFunction.apply(
         _input2,
