--- conflicted
+++ resolved
@@ -172,7 +172,6 @@
     assert torch.allclose(_input.grad, _input2.grad, atol=atol, rtol=rtol)
 
 
-<<<<<<< HEAD
 def _test_correctness_with_softcap_once(
     target_ce, B, T, V, softcap, reduction, scalar, dtype, atol, rtol
 ):
@@ -182,7 +181,20 @@
     _tensor = torch.randn(B * T, V, device="cuda", dtype=dtype) * scalar
     # upcasting to match liger's casting strategy
     _input = _tensor.to(torch.float32).detach().clone().requires_grad_(True)
-=======
+    _input2 = _tensor.detach().clone().requires_grad_(True)
+
+    target = torch.randint(0, V, (B * T,), device="cuda", dtype=torch.long)
+
+    # downcasting to original dtype
+    output = torch_ce(softcap * torch.tanh(_input / softcap), target).to(dtype)
+    output2 = target_ce(_input2, target)
+
+    assert torch.allclose(output, output2, atol=atol, rtol=rtol)
+
+    output.backward()
+    output2.backward()
+
+
 def _test_correctness_with_z_loss_once(
     target_ce,
     B,
@@ -207,7 +219,6 @@
     _input2 = _tensor.detach().clone().requires_grad_(True)
 
     target = torch.randint(0, V, (B * T,), device="cuda", dtype=torch.long)
-
     if return_z_loss:
         output, z_output = torch_ce(_input, target)
         output2, z_output2 = target_ce(_input2, target)
@@ -254,21 +265,10 @@
 
     _tensor = torch.randn(B * T, V, device="cuda", dtype=dtype) * scalar
     _input = _tensor.detach().clone().requires_grad_(True)
->>>>>>> 280cb813
     _input2 = _tensor.detach().clone().requires_grad_(True)
 
     target = torch.randint(0, V, (B * T,), device="cuda", dtype=torch.long)
 
-<<<<<<< HEAD
-    # downcasting to original dtype
-    output = torch_ce(softcap * torch.tanh(_input / softcap), target).to(dtype)
-    output2 = target_ce(_input2, target)
-
-    assert torch.allclose(output, output2, atol=atol, rtol=rtol)
-
-    output.backward()
-    output2.backward()
-=======
     # Assign some random number of elements as ignore_index
     num_elements_to_assign = torch.randint(
         1, B * T // 2, (1,)
@@ -293,12 +293,6 @@
 
     output.backward()
     output2.backward()
-    print(_input.grad)
-    print(_input2.grad)
-
-    print(f"{(_input.grad - _input2.grad).sum()=}")
-
->>>>>>> 280cb813
     assert_verbose_allclose(_input.grad, _input2.grad, atol=atol, rtol=rtol)
 
 
@@ -331,10 +325,6 @@
     T,
     V,
     scalar,
-    ignore_index,
-    label_smoothing,
-    reduction,
-    softcap,
     dtype,
     atol,
     rtol,
@@ -347,17 +337,10 @@
 
     target = torch.randint(0, V, (B * T,), device="cuda", dtype=torch.long)
 
-<<<<<<< HEAD
-    y1 = liger_cross_entropy(
-        x1, target, ignore_index, label_smoothing, reduction, softcap
-    )
-    y2 = LigerCrossEntropyFunction.apply(
-        x2, target, ignore_index, label_smoothing, reduction, softcap
-    )
-=======
-    y1, y1_z = liger_cross_entropy(x1, target, 0, 1e-4, 0.1, "mean", True)
-    y2, y2_z = LigerCrossEntropyFunction.apply(x2, target, 0, 1e-4, 0.1, "mean", True)
->>>>>>> 280cb813
+    y1, y1_z = liger_cross_entropy(x1, target, 0, 1e-4, 0.1, "mean", 30.0, True)
+    y2, y2_z = LigerCrossEntropyFunction.apply(
+        x2, target, 0, 1e-4, 0.1, 30.0, "mean", True
+    )
 
     assert torch.allclose(y1, y2, atol=atol, rtol=rtol)
     assert torch.allclose(y1_z, y2_z, atol=atol, rtol=rtol)
@@ -378,16 +361,8 @@
 @pytest.mark.parametrize(
     "B, T, V",
     [
-<<<<<<< HEAD
-        (2, 4096, 32000),  # llama2, mistral
-        (2, 4096, 32000),  # llama2, mistral
-        (1, 4096, 128256),  # llama3
-        # weird shapes
-        (3, 423, 32000),
-=======
         (2, 4096, 32000),  # llama
         (3, 423, 32000),  # weird shapes
->>>>>>> 280cb813
     ],
 )
 @pytest.mark.parametrize("reduction", ["sum", "mean"])
@@ -558,6 +533,65 @@
     )
     _test_correctness_with_label_smoothing_with_ignore_index_once(
         liger_ce, B, T, V, ignore_index, label_smoothing, scalar, dtype, atol, rtol
+    )
+
+
+@pytest.mark.parametrize(
+    "B, T, V, softcap",
+    [
+        (2, 4096, 32000, 30.0),  # llama2, mistral
+        (2, 4096, 32000, 30.0),  # llama2, mistral
+        (1, 4096, 128256, 30.0),  # llama3
+        # weird shapes
+        (3, 423, 32000, 30.0),
+    ],
+)
+@pytest.mark.parametrize("reduction", ["sum", "mean"])
+@pytest.mark.parametrize(
+    "scalar, dtype, atol, rtol",
+    [
+        pytest.param(
+            0.1,
+            torch.bfloat16,
+            1e-8,
+            5e-2,
+            marks=pytest.mark.skipif(
+                not supports_bfloat16(), reason="bfloat16 not supported on this GPU"
+            ),
+        ),
+        pytest.param(
+            1.0,
+            torch.bfloat16,
+            1e-8,
+            5e-2,
+            marks=pytest.mark.skipif(
+                not supports_bfloat16(), reason="bfloat16 not supported on this GPU"
+            ),
+        ),
+        pytest.param(
+            10.0,
+            torch.bfloat16,
+            1e-8,
+            5e-2,
+            marks=pytest.mark.skipif(
+                not supports_bfloat16(), reason="bfloat16 not supported on this GPU"
+            ),
+        ),
+        (0.1, torch.float32, 1e-8, 1e-6),
+        (1.0, torch.float32, 1e-8, 1e-6),
+        (10.0, torch.float32, 1e-8, 1e-6),
+    ],
+)
+@pytest.mark.skipif(
+    torch.cuda.get_device_properties(0).total_memory < 16 * 1000 * 1000 * 1000,
+    reason="Needs 16GB+ GPU memory.",
+)
+def test_correctness_with_softcap_once(
+    B, T, V, softcap, reduction, scalar, dtype, atol, rtol
+):
+    liger_ce = LigerCrossEntropyLoss(softcap=softcap, reduction=reduction)
+    _test_correctness_with_softcap_once(
+        liger_ce, B, T, V, softcap, reduction, scalar, dtype, atol, rtol
     )
 
 
@@ -697,65 +731,6 @@
 
 
 @pytest.mark.parametrize(
-    "B, T, V, softcap",
-    [
-        (2, 4096, 32000, 30.0),  # llama2, mistral
-        (2, 4096, 32000, 30.0),  # llama2, mistral
-        (1, 4096, 128256, 30.0),  # llama3
-        # weird shapes
-        (3, 423, 32000, 30.0),
-    ],
-)
-@pytest.mark.parametrize("reduction", ["sum", "mean"])
-@pytest.mark.parametrize(
-    "scalar, dtype, atol, rtol",
-    [
-        pytest.param(
-            0.1,
-            torch.bfloat16,
-            1e-8,
-            5e-2,
-            marks=pytest.mark.skipif(
-                not supports_bfloat16(), reason="bfloat16 not supported on this GPU"
-            ),
-        ),
-        pytest.param(
-            1.0,
-            torch.bfloat16,
-            1e-8,
-            5e-2,
-            marks=pytest.mark.skipif(
-                not supports_bfloat16(), reason="bfloat16 not supported on this GPU"
-            ),
-        ),
-        pytest.param(
-            10.0,
-            torch.bfloat16,
-            1e-8,
-            5e-2,
-            marks=pytest.mark.skipif(
-                not supports_bfloat16(), reason="bfloat16 not supported on this GPU"
-            ),
-        ),
-        (0.1, torch.float32, 1e-8, 1e-6),
-        (1.0, torch.float32, 1e-8, 1e-6),
-        (10.0, torch.float32, 1e-8, 1e-6),
-    ],
-)
-@pytest.mark.skipif(
-    torch.cuda.get_device_properties(0).total_memory < 16 * 1000 * 1000 * 1000,
-    reason="Needs 16GB+ GPU memory.",
-)
-def test_correctness_with_softcap_once(
-    B, T, V, softcap, reduction, scalar, dtype, atol, rtol
-):
-    liger_ce = LigerCrossEntropyLoss(softcap=softcap, reduction=reduction)
-    _test_correctness_with_softcap_once(
-        liger_ce, B, T, V, softcap, reduction, scalar, dtype, atol, rtol
-    )
-
-
-@pytest.mark.parametrize(
     "B, T, V",
     [
         (2, 4096, 32000),  # llama2, mistral
