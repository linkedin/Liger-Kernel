from test.transformers.test_cross_entropy import CrossEntropyWithZLoss
from test.utils import assert_verbose_allclose, set_seed

import pytest
import torch

from liger_kernel.ops.fused_linear_cross_entropy import (
    LigerFusedLinearCrossEntropyFunction,
)
from liger_kernel.transformers.functional import liger_fused_linear_cross_entropy
from liger_kernel.transformers.fused_linear_cross_entropy import (
    LigerFusedLinearCrossEntropyLoss,
)

# set random seed globally
set_seed()


class TorchLMHeadCE(torch.nn.Module):
    """Ground truth implementation of the linear fused with torch based cross entropy loss.

    :param H: hidden size
    :param V: vocab size
    :param ignore_index: index to ignore
    :param reduction: reduction method
    """

    def __init__(
        self,
        H: int,
        V: int,
        dtype: torch.dtype,
        bias: bool = False,
        ignore_index: int = -100,
<<<<<<< HEAD
        lse_square_scale: float = 0.0,
=======
>>>>>>> 3d0653b0
        label_smoothing: float = 0.0,
    ):
        super().__init__()
        self.lin = torch.nn.Linear(
            in_features=H, out_features=V, bias=bias, dtype=dtype
        )
<<<<<<< HEAD
        self.ce_loss = CrossEntropyWithZLoss(
            ignore_index=ignore_index,
            reduction="mean",
            lse_square_scale=lse_square_scale,
            label_smoothing=label_smoothing,
=======
        self.ce_loss = torch.nn.CrossEntropyLoss(
            ignore_index=ignore_index, reduction="mean", label_smoothing=label_smoothing
>>>>>>> 3d0653b0
        )

    def forward(self, x, y):
        logits = self.lin(x)
        return self.ce_loss(logits, y)


class LigerLMHeadCE(torch.nn.Module):
    def __init__(
        self,
        H: int,
        V: int,
        dtype: torch.dtype,
        bias: bool = False,
        ignore_index: int = -100,
<<<<<<< HEAD
        lse_square_scale: float = 0.0,
=======
>>>>>>> 3d0653b0
        label_smoothing: float = 0.0,
    ):
        super().__init__()
        self.lin = torch.nn.Linear(
            in_features=H, out_features=V, bias=bias, dtype=dtype
        )
        self.ce_loss = LigerFusedLinearCrossEntropyLoss(
            ignore_index=ignore_index,
            reduction="mean",
<<<<<<< HEAD
            lse_square_scale=lse_square_scale,
=======
>>>>>>> 3d0653b0
            label_smoothing=label_smoothing,
        )

    def forward(self, x, y):
        return self.ce_loss(self.lin.weight, x, y, self.lin.bias)


#############################################################################
# Test the correctness of the fused linear cross entropy loss
#############################################################################


@pytest.mark.parametrize(
    "B, T, H, V",
    [
        # (2, 4, 512, 512),  # The test does not work on some CI GPUs. Issue #160
        (8, 2048, 4096, 32000),  # llama2, mistral
        # Comment out to speed up testing
        # (4, 2048, 4096, 128256),  # llama3 8B
        # (4, 1024, 8192, 128256),  # llama3 70B
        (4, 423, 8192, 32000),  # random shape
    ],
)
@pytest.mark.parametrize(
    "scalar, dtype, atol, rtol",
    [
        (1.0, torch.bfloat16, 5e-3, 5e-2),
        (1.0, torch.float32, 1e-5, 5e-4),
    ],
)
@pytest.mark.parametrize("bias", [True, False])
<<<<<<< HEAD
@pytest.mark.parametrize("lse_square_scale", [0, 1e-4])
@pytest.mark.parametrize("label_smoothing", [0, 0.1])
def test_correctness(
    B, T, H, V, scalar, dtype, bias, lse_square_scale, label_smoothing, atol, rtol
):
    device = "cuda"
    torch_lm_head_ce = TorchLMHeadCE(
        H=H,
        V=V,
        bias=bias,
        lse_square_scale=lse_square_scale,
        label_smoothing=label_smoothing,
        dtype=dtype,
    ).to(device)
    liger_lm_head_ce = LigerLMHeadCE(
        H=H,
        V=V,
        bias=bias,
        lse_square_scale=lse_square_scale,
        label_smoothing=label_smoothing,
        dtype=dtype,
=======
@pytest.mark.parametrize("label_smoothing", [0, 0.1])
def test_correctness(B, T, H, V, scalar, dtype, bias, label_smoothing, atol, rtol):
    device = "cuda"
    torch_lm_head_ce = TorchLMHeadCE(
        H=H, V=V, bias=bias, label_smoothing=label_smoothing, dtype=dtype
    ).to(device)
    liger_lm_head_ce = LigerLMHeadCE(
        H=H, V=V, bias=bias, label_smoothing=label_smoothing, dtype=dtype
>>>>>>> 3d0653b0
    ).to(device)

    # init the linear in all CEs with the same weights
    torch_lm_head_ce.lin.weight.data = liger_lm_head_ce.lin.weight.data = torch.rand(
        V, H, device=device, dtype=dtype
    )

    if bias:
        torch_lm_head_ce.lin.bias.data = liger_lm_head_ce.lin.bias.data = torch.rand(
            V, device=device, dtype=dtype
        )

    _tensor = torch.randn(B * T, H, device=device, dtype=dtype) * scalar
    _input1 = _tensor.detach().clone().requires_grad_(True)
    _input2 = _tensor.detach().clone().requires_grad_(True)

    target = torch.randint(0, V, (B * T,), device=device, dtype=torch.long)

    output1 = torch_lm_head_ce(_input1, target)
    output2 = liger_lm_head_ce(_input2, target)

    assert_verbose_allclose(output1, output2, atol=atol, rtol=rtol)

    output1.backward()
    output2.backward()

    assert_verbose_allclose(_input1.grad, _input2.grad, atol=atol, rtol=rtol)

    assert_verbose_allclose(
        torch_lm_head_ce.lin.weight.grad,
        liger_lm_head_ce.lin.weight.grad,
        atol=atol,
        rtol=rtol,
    )

    if bias:
        assert_verbose_allclose(
            torch_lm_head_ce.lin.bias.grad,
            liger_lm_head_ce.lin.bias.grad,
            atol=atol,
            rtol=rtol,
        )


@pytest.mark.parametrize(
    "B, T, H, V",
    [
        (2, 2, 8, 8),
        # weird shapes
        (9, 7, 41, 41),
    ],
)
@pytest.mark.parametrize(
    "scalar, dtype, atol, rtol",
    [
        (1.0, torch.bfloat16, 5e-3, 5e-2),
        (1.0, torch.float32, 1e-5, 5e-4),
    ],
)
@pytest.mark.parametrize("bias", [True, False])
def test_correctness_functional(B, T, H, V, scalar, dtype, bias, atol, rtol):
    device = "cuda"

    _input = torch.randn(B * T, H, device=device, dtype=dtype) * scalar
    x1 = _input.detach().clone().requires_grad_(True)
    x2 = _input.detach().clone().requires_grad_(True)

    target = torch.randint(0, V, (B * T,), device=device, dtype=torch.long)

    weight = torch.randn(V, H, device=device, dtype=dtype)
    bias = torch.randn(V, device=device, dtype=dtype) if bias else None

    y1 = liger_fused_linear_cross_entropy(x1, weight, target, bias)
    y2 = LigerFusedLinearCrossEntropyFunction.apply(x2, weight, target, bias)

    assert torch.allclose(y1, y2, atol=atol, rtol=rtol)

    grad_output = torch.randn_like(y1)

    y1.backward(grad_output)
    y2.backward(grad_output)

    assert torch.allclose(x1.grad, x2.grad, atol=atol, rtol=rtol)<|MERGE_RESOLUTION|>--- conflicted
+++ resolved
@@ -23,6 +23,8 @@
     :param V: vocab size
     :param ignore_index: index to ignore
     :param reduction: reduction method
+    :param label_smoothing: label_smoothing to apply on target
+    :param lse_square_scale: scaler of lse ^ 2 to compute z loss
     """
 
     def __init__(
@@ -32,26 +34,18 @@
         dtype: torch.dtype,
         bias: bool = False,
         ignore_index: int = -100,
-<<<<<<< HEAD
         lse_square_scale: float = 0.0,
-=======
->>>>>>> 3d0653b0
         label_smoothing: float = 0.0,
     ):
         super().__init__()
         self.lin = torch.nn.Linear(
             in_features=H, out_features=V, bias=bias, dtype=dtype
         )
-<<<<<<< HEAD
         self.ce_loss = CrossEntropyWithZLoss(
             ignore_index=ignore_index,
             reduction="mean",
             lse_square_scale=lse_square_scale,
             label_smoothing=label_smoothing,
-=======
-        self.ce_loss = torch.nn.CrossEntropyLoss(
-            ignore_index=ignore_index, reduction="mean", label_smoothing=label_smoothing
->>>>>>> 3d0653b0
         )
 
     def forward(self, x, y):
@@ -67,10 +61,7 @@
         dtype: torch.dtype,
         bias: bool = False,
         ignore_index: int = -100,
-<<<<<<< HEAD
         lse_square_scale: float = 0.0,
-=======
->>>>>>> 3d0653b0
         label_smoothing: float = 0.0,
     ):
         super().__init__()
@@ -80,10 +71,7 @@
         self.ce_loss = LigerFusedLinearCrossEntropyLoss(
             ignore_index=ignore_index,
             reduction="mean",
-<<<<<<< HEAD
             lse_square_scale=lse_square_scale,
-=======
->>>>>>> 3d0653b0
             label_smoothing=label_smoothing,
         )
 
@@ -115,9 +103,13 @@
     ],
 )
 @pytest.mark.parametrize("bias", [True, False])
-<<<<<<< HEAD
-@pytest.mark.parametrize("lse_square_scale", [0, 1e-4])
-@pytest.mark.parametrize("label_smoothing", [0, 0.1])
+@pytest.mark.parametrize(
+    "label_smoothing, lse_square_scale",
+    [
+        (0, 0),
+        (0.1, 1e-4),  # Pass non-default values once to ensure all params work along
+    ],
+)
 def test_correctness(
     B, T, H, V, scalar, dtype, bias, lse_square_scale, label_smoothing, atol, rtol
 ):
@@ -137,16 +129,6 @@
         lse_square_scale=lse_square_scale,
         label_smoothing=label_smoothing,
         dtype=dtype,
-=======
-@pytest.mark.parametrize("label_smoothing", [0, 0.1])
-def test_correctness(B, T, H, V, scalar, dtype, bias, label_smoothing, atol, rtol):
-    device = "cuda"
-    torch_lm_head_ce = TorchLMHeadCE(
-        H=H, V=V, bias=bias, label_smoothing=label_smoothing, dtype=dtype
-    ).to(device)
-    liger_lm_head_ce = LigerLMHeadCE(
-        H=H, V=V, bias=bias, label_smoothing=label_smoothing, dtype=dtype
->>>>>>> 3d0653b0
     ).to(device)
 
     # init the linear in all CEs with the same weights
