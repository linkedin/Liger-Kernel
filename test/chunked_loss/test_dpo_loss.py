--- conflicted
+++ resolved
@@ -6,13 +6,11 @@
 
 from liger_kernel.chunked_loss import LigerFusedLinearDPOLoss
 from liger_kernel.chunked_loss.dpo_loss import LigerFusedLinearDPOFunction
-<<<<<<< HEAD
+from liger_kernel.chunked_loss.functional import liger_fused_linear_dpo
 from liger_kernel.utils import infer_device
 
+
 device = infer_device()
-=======
-from liger_kernel.chunked_loss.functional import liger_fused_linear_dpo
->>>>>>> 90fb5e4a
 
 # set random seed globally
 set_seed()
@@ -134,9 +132,6 @@
 ):
     B = 2 * B  # dpo loss requires B to be even
 
-<<<<<<< HEAD
-    _input = torch.randn(B, T, H, device=device, dtype=dtype) * scalar
-=======
     torch_lm_head_dpo = TorchLMHeadDPO(
         H=H,
         V=V,
@@ -157,23 +152,22 @@
     )
 
     torch_lm_head_dpo.lin.weight.data = liger_lm_head_dpo.lin.weight.data = torch.randn(
-        V, H, device="cuda", dtype=dtype
+        V, H, device=device, dtype=dtype
     )
     torch_lm_head_dpo.ref_lin.weight.data = liger_lm_head_dpo.ref_lin.weight.data = (
-        torch.randn(V, H, device="cuda", dtype=dtype)
+        torch.randn(V, H, device=device, dtype=dtype)
     )
 
     if bias:
         torch_lm_head_dpo.lin.bias.data = liger_lm_head_dpo.lin.bias.data = torch.randn(
-            V, device="cuda", dtype=dtype
+            V, device=device, dtype=dtype
         )
     if ref_bias:
         torch_lm_head_dpo.ref_lin.bias.data = liger_lm_head_dpo.ref_lin.bias.data = (
-            torch.randn(V, device="cuda", dtype=dtype)
-        )
-
-    _input = torch.randn(B, T, H, device="cuda", dtype=dtype) * scalar
->>>>>>> 90fb5e4a
+            torch.randn(V, device=device, dtype=dtype)
+        )
+
+    _input = torch.randn(B, T, H, device=device, dtype=dtype) * scalar
     input1 = _input.detach().clone().requires_grad_(True)
     input2 = _input.detach().clone().requires_grad_(True)
 
@@ -192,13 +186,6 @@
     indices_to_assign = torch.randperm(B * T)[:num_elements_to_assign]
     target.view(-1)[indices_to_assign] = ignore_index
 
-<<<<<<< HEAD
-    _weight = torch.randn(V, H, device=device, dtype=dtype)
-    weight1 = _weight.detach().clone().requires_grad_(True)
-    weight2 = _weight.detach().clone().requires_grad_(True)
-
-    _bias = torch.randn(V, device=device, dtype=dtype) if bias else None
-=======
     loss1 = torch_lm_head_dpo(input1, target)
     loss2 = liger_lm_head_dpo(input2, target)
 
@@ -242,7 +229,7 @@
 def test_correctness_functional(B, T, H, V, scalar, dtype, atol, rtol, bias, ref_bias):
     B = 2 * B
 
-    _input = torch.randn(B, T, H, device="cuda", dtype=dtype) * scalar
+    _input = torch.randn(B, T, H, device=device, dtype=dtype) * scalar
     input1 = _input.detach().clone().requires_grad_(True)
     input2 = _input.detach().clone().requires_grad_(True)
 
@@ -253,24 +240,23 @@
             B,
             T,
         ),
-        device="cuda",
+        device=device,
         dtype=torch.long,
     )
 
-    _weight = torch.randn(V, H, device="cuda", dtype=dtype)
+    _weight = torch.randn(V, H, device=device, dtype=dtype)
     weight1 = _weight.detach().clone().requires_grad_(True)
     weight2 = _weight.detach().clone().requires_grad_(True)
 
-    _ref_weight = torch.randn(V, H, device="cuda", dtype=dtype)
+    _ref_weight = torch.randn(V, H, device=device, dtype=dtype)
     ref_weight1 = _ref_weight.detach().clone().requires_grad_(True)
     ref_weight2 = _ref_weight.detach().clone().requires_grad_(True)
 
-    _bias = torch.randn(V, device="cuda", dtype=dtype) if bias else None
->>>>>>> 90fb5e4a
+    _bias = torch.randn(V, device=device, dtype=dtype) if bias else None
     bias1 = _bias.detach().clone().requires_grad_(True) if bias else None
     bias2 = _bias.detach().clone().requires_grad_(True) if bias else None
 
-    _ref_bias = torch.randn(V, device="cuda", dtype=dtype) if ref_bias else None
+    _ref_bias = torch.randn(V, device=device, dtype=dtype) if ref_bias else None
     ref_bias1 = _ref_bias.detach().clone().requires_grad_(True) if ref_bias else None
     ref_bias2 = _ref_bias.detach().clone().requires_grad_(True) if ref_bias else None
 
