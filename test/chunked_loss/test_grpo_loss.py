--- conflicted
+++ resolved
@@ -13,10 +13,6 @@
 
 # set random seed globally
 set_seed()
-<<<<<<< HEAD
-=======
-
->>>>>>> 8731c545
 # reset torch compiler cache
 torch.compiler.reset()
 
@@ -46,10 +42,7 @@
     def forward(
         self,
         x,  # Shape: [batch_size, seq_len, hidden_size]
-<<<<<<< HEAD
-=======
         selected_token_ids,  # Shape: [batch_size, seq_len]
->>>>>>> 8731c545
         attention_mask,  # Shape: [batch_size, seq_len]
         advantages,  # Shape: [batch_size,]
         ref_input=None,  # Shape: [batch_size, seq_len, hidden_size]
@@ -77,20 +70,11 @@
                 ref_log_probs = F.log_softmax(ref_logits, dim=-1)
                 ref_per_token_logps = ref_log_probs.gather(dim=-1, index=selected_token_ids.unsqueeze(-1)).squeeze(-1)
         else:
-<<<<<<< HEAD
-            ref_token_logprobs = chosen_token_logprobs.detach()
-
-
-        # Compute policy gradient loss with importance sampling ratio
-        old_per_token_logps = old_per_token_logps if old_per_token_logps is not None else chosen_token_logprobs.detach()
-        coef_1 = torch.exp(chosen_token_logprobs - old_per_token_logps)
-=======
             ref_per_token_logps = per_token_logps.detach()
 
         # Compute policy gradient loss with importance sampling ratio
         old_per_token_logps = old_per_token_logps if old_per_token_logps is not None else per_token_logps.detach()
         coef_1 = torch.exp(per_token_logps - old_per_token_logps)
->>>>>>> 8731c545
         coef_2 = torch.clamp(coef_1, 1 - self.epsilon_low, 1 + self.epsilon_high)
         per_token_loss1 = coef_1 * advantages.unsqueeze(1)
         per_token_loss2 = coef_2 * advantages.unsqueeze(1)
@@ -98,11 +82,7 @@
         if self.beta != 0.0:
             # Compute KL divergence between model and reference model
             kl_div = (
-<<<<<<< HEAD
-                torch.exp(ref_token_logprobs - chosen_token_logprobs) - (ref_token_logprobs - chosen_token_logprobs) - 1.0
-=======
                 torch.exp(ref_per_token_logps - per_token_logps) - (ref_per_token_logps - per_token_logps) - 1.0
->>>>>>> 8731c545
             )
             per_token_loss = per_token_loss + self.beta * kl_div
 
@@ -111,11 +91,7 @@
 
         # Compute metrics
         metrics = [
-<<<<<<< HEAD
-            chosen_token_logprobs.mean(),
-=======
             per_token_logps.mean(),
->>>>>>> 8731c545
             log_probs.mean(),
         ]
         if self.beta != 0.0:
@@ -143,14 +119,6 @@
         super().__init__()
         self.lin = torch.nn.Linear(in_features=H, out_features=V, bias=bias, dtype=dtype)
         self.ref_lin = torch.nn.Linear(in_features=H, out_features=V, bias=ref_bias, dtype=dtype)
-<<<<<<< HEAD
-        self.grpo_loss = LigerFusedLinearGRPOFunction.apply
-        self.beta = beta
-        self.epsilon_low = epsilon_low
-        self.epsilon_high = epsilon_high
-        self.temperature = temperature
-        self.use_ref_model = use_ref_model
-=======
         self.grpo_loss = LigerFusedLinearGRPOLoss(
             beta=beta,
             epsilon_low=epsilon_low,
@@ -158,7 +126,6 @@
             temperature=temperature,
             use_ref_model=use_ref_model,
         )
->>>>>>> 8731c545
 
     def forward(
         self,
@@ -181,15 +148,6 @@
             self.ref_lin.weight,  # ref_weight
             self.ref_lin.bias,  # ref_bias
             old_per_token_logps,  # old_per_token_logps
-<<<<<<< HEAD
-            self.beta,  # beta
-            self.epsilon_low,  # epsilon_low
-            self.epsilon_high,  # epsilon_high
-            self.temperature,  # temperature
-            True,  # compiled
-            self.use_ref_model,  # use_ref_model
-=======
->>>>>>> 8731c545
         )
 
 
@@ -213,11 +171,7 @@
     "beta, epsilon_low, epsilon_high, temperature",
     [
         # Standard settings
-<<<<<<< HEAD
-        (0.1, 0.2, 0.2, 1.0),
-=======
         (0.1, 0.2, 0.2, 20.0), # set temperature to 20.0 for better numerical stability
->>>>>>> 8731c545
         (0.0, 0.1, 0.1, 2.0),
     ]
 )
@@ -284,12 +238,9 @@
     input1 = _input.detach().clone().requires_grad_(True)
     input2 = _input.detach().clone().requires_grad_(True)
 
-<<<<<<< HEAD
-=======
     # Create selected token ids with shape [B, T]
     selected_token_ids = torch.randint(0, V, (B, T), device=device)
 
->>>>>>> 8731c545
     # Create attention mask with random padding [B, T]
     attention_mask = torch.ones(B, T, device=device)
     num_elements_to_mask = torch.randint(1, B * T // 2, (1,)).item()
@@ -309,17 +260,10 @@
 
     # Forward pass with reference model
     loss1, aux1 = torch_lm_head_grpo(
-<<<<<<< HEAD
-        input1, attention_mask, advantages, ref_input=ref_input, old_per_token_logps=old_per_token_logps
-    )
-    loss2, aux2 = liger_lm_head_grpo(
-        input2, attention_mask, advantages, ref_input=ref_input, old_per_token_logps=old_per_token_logps
-=======
         input1, selected_token_ids, attention_mask, advantages, ref_input=ref_input, old_per_token_logps=old_per_token_logps
     )
     loss2, aux2 = liger_lm_head_grpo(
         input2, selected_token_ids, attention_mask, advantages, ref_input=ref_input, old_per_token_logps=old_per_token_logps
->>>>>>> 8731c545
     )
 
     # Check losses match
@@ -350,9 +294,6 @@
             liger_lm_head_grpo.lin.bias.grad,
             atol=atol,
             rtol=rtol,
-<<<<<<< HEAD
-        )
-=======
         )
 
 @pytest.mark.parametrize(
@@ -450,5 +391,4 @@
     assert_verbose_allclose(input1.grad, input2.grad, atol=atol, rtol=rtol)
     assert_verbose_allclose(weight1.grad, weight2.grad, atol=atol, rtol=rtol)
     if bias:
-        assert_verbose_allclose(bias1.grad, bias2.grad, atol=atol, rtol=rtol)
->>>>>>> 8731c545
+        assert_verbose_allclose(bias1.grad, bias2.grad, atol=atol, rtol=rtol)