import importlib
import json
import os
import random

from abc import abstractmethod
from dataclasses import dataclass
from typing import Any
from typing import Dict
from typing import List
from typing import Tuple

import numpy as np
import torch
import torch.nn as nn

from tokenizers import AddedToken
from tokenizers import Tokenizer
from tokenizers.models import BPE
from tokenizers.pre_tokenizers import Whitespace
from tokenizers.trainers import BpeTrainer
from transformers import PretrainedConfig
from transformers import PreTrainedModel
from transformers.tokenization_utils_base import BatchEncoding

from liger_kernel.utils import infer_device

device = infer_device()


def set_seed(seed=42):
    """
    Fix all random seeds we use for reproducibility.
    """
    # Python random seed
    random.seed(seed)
    # Numpy random seed
    np.random.seed(0)
    # PyTorch random seed
    torch.manual_seed(seed)

    if device == "cuda":
        # If you are using CUDA
        torch.cuda.manual_seed(seed)
        torch.cuda.manual_seed_all(seed)  # if you are using multi-GPU.

        # PyTorch backend settings
        torch.backends.cudnn.deterministic = True
        torch.backends.cudnn.benchmark = False
    elif device == "xpu":
        # If you are using XPU
        torch.xpu.manual_seed(seed)
        torch.xpu.manual_seed_all(seed)

    # Python hash seed
    os.environ["PYTHONHASHSEED"] = str(seed)


def assert_verbose_allclose(tensor1, tensor2, rtol=1e-05, atol=1e-08, max_print=5):
    """
    Assert that two tensors are element-wise equal within a tolerance, providing detailed information about mismatches.

    Parameters:
    tensor1 (torch.Tensor): First tensor to compare.
    tensor2 (torch.Tensor): Second tensor to compare.
    rtol (float): Relative tolerance.
    atol (float): Absolute tolerance.
    max_print (int): Maximum number of mismatched elements to print.

    Raises:
    AssertionError: If the tensors are not all close within the given tolerance.
    """
    # Check if the shapes of the tensors match
    if tensor1.shape != tensor2.shape:
        raise AssertionError("Input tensors must have the same shape.")

    # Calculate the difference between the tensors
    diff = torch.abs(tensor1 - tensor2)

    # Determine the tolerance
    tolerance = atol + rtol * torch.abs(tensor2)

    # Find tolerance mismatched elements
    tol_mismatched = diff > tolerance

    # Find nan mismatched elements
    nan_mismatched = torch.logical_xor(torch.isnan(tensor1), torch.isnan(tensor2))

    # Find +inf mismatched elements
    posinf_mismatched = torch.logical_xor(torch.isposinf(tensor1), torch.isposinf(tensor2))
    # Find -inf mismatched elements
    neginf_mismatched = torch.logical_xor(torch.isneginf(tensor1), torch.isneginf(tensor2))

    # Find all mismatched elements
    mismatched = torch.logical_or(
        torch.logical_or(tol_mismatched, nan_mismatched),
        torch.logical_or(posinf_mismatched, neginf_mismatched),
    )

    mismatched_indices = torch.nonzero(mismatched)

    # Count the number of mismatched elements
    num_mismatched = mismatched.sum().item()

    # Check if all elements are close
    all_close = num_mismatched == 0

    # Raise AssertionError with detailed information if there are mismatches
    if not all_close and num_mismatched >= 1:
        mismatch_details = [f"Number of mismatched elements: {num_mismatched}"]
        print_count = min(max_print, num_mismatched)
        for index in mismatched_indices[:print_count]:
            i = tuple(index.tolist())
            mismatch_details.append(f"Mismatch at index {i}: tensor1[{i}] = {tensor1[i]}, tensor2[{i}] = {tensor2[i]}")
        if num_mismatched > max_print:
            mismatch_details.append(f"... and {num_mismatched - max_print} more mismatched elements.")

        raise AssertionError("\n".join(mismatch_details))


# Pre-tokenized dataset using Mistral-7B tokenizer used for convergence tests
DEFAULT_DATASET_PATH = os.path.join(os.path.dirname(os.path.abspath(__file__)), "resources/tiny_shakespeare_tokenized")

UNTOKENIZED_DATASET_PATH = os.path.join(os.path.dirname(os.path.abspath(__file__)), "resources/tiny_shakespeare.txt")

FAKE_CONFIGS_PATH = os.path.join(os.path.dirname(os.path.abspath(__file__)), "resources/fake_configs")


@dataclass
class MiniModelConfig:
    liger_kernel_patch_func: callable
    liger_kernel_patch_revert_func: callable
    model_class: PreTrainedModel
    mini_model_config: PretrainedConfig


def simple_collate_fn(data: List[Dict[str, Any]]):
    """A basic collate function to use for DataLoader"""

    input_ids = torch.stack([torch.tensor(item["input_ids"]) for item in data])
    attention_mask = torch.stack([torch.tensor(item["attention_mask"]) for item in data])
    labels = input_ids.clone()

    return BatchEncoding(
        {
            "input_ids": input_ids,
            "attention_mask": attention_mask,
            "labels": labels,
        }
    )


def multimodal_collate_fn(data: List[Dict[str, Any]]):
    """A collate function to use for DataLoader for multimodal models"""
    batch = {}
    keys = set(data[0].keys())

    input_ids = torch.cat([torch.tensor(item["input_ids"]) for item in data])
    keys.remove("input_ids")
    batch["input_ids"] = input_ids

    labels = input_ids.clone()
    batch["labels"] = labels

    # Collate all other keys, e.g. pixel_values, attention_mask, image_grid_thw, etc
    for key in keys:
        batch[key] = torch.cat([item[key] for item in data])

    return BatchEncoding(batch)


def load_tokenizer_config(config_path: str) -> dict:
    """Load and process tokenizer configuration from a JSON file."""
    with open(config_path) as reader:
        tokenizer_config = json.load(reader)
    tokenizer_config["added_tokens_decoder"] = {
        k: AddedToken(**v) for k, v in tokenizer_config["added_tokens_decoder"].items()
    }
    return tokenizer_config


def train_bpe_tokenizer(special_tokens: List[str], unk_token: str = "<|unk|>"):
    """
    Train a tokenizer using the BPE algorithm.

    Parameters:
    unk_token (str): The token to use for unknown tokens.
    special_tokens (List[str]): A list of special tokens to use.

    Returns:
    Tokenizer: The trained tokenizer.
    """
    # Add unk_token to special_tokens if not already present
    if unk_token not in special_tokens:
        special_tokens.append(unk_token)

    tokenizer = Tokenizer(BPE(unk_token=unk_token))
    trainer = BpeTrainer(special_tokens=special_tokens)

    tokenizer.pre_tokenizer = Whitespace()
    file = [UNTOKENIZED_DATASET_PATH]
    tokenizer.train(file, trainer)

    return tokenizer


def supports_bfloat16():
    if device == "cuda":
        return torch.cuda.get_device_capability() >= (8, 0)  # Ampere and newer
    elif device == "xpu":
        return True
    else:
        return False


def revert_liger_kernel_to_llama(model_config: MiniModelConfig):
    """
    Revert all Liger kernel patches applied to Llama.
    """

    from transformers.models.llama import modeling_llama

    importlib.reload(modeling_llama)
    model_config.model_class = modeling_llama.LlamaForCausalLM
    print("Liger kernel patches have been reverted.")


def revert_liger_kernel_to_mllama(model_config: MiniModelConfig, model_type: str = "causal_lm"):
    """
    Revert all Liger kernel patches applied to MLlama.
    """

    assert model_type in [
        "causal_lm",
        "conditional_generation",
    ], f'model_type must be "causal_lm" or "conditional_generation", Got: {model_type}'
    import torch.nn as nn

    from transformers.models.mllama import modeling_mllama

    importlib.reload(nn)
    importlib.reload(modeling_mllama)
    if model_type == "causal_lm":
        model_config.model_class = modeling_mllama.MllamaForCausalLM
    else:
        model_config.model_class = modeling_mllama.MllamaForConditionalGeneration

    print("Liger kernel patches have been reverted.")


def revert_liger_kernel_to_mistral(model_config: MiniModelConfig):
    """
    Revert all Liger kernel patches applied to Mistral.
    """

    from transformers.models.mistral import modeling_mistral

    importlib.reload(modeling_mistral)
    model_config.model_class = modeling_mistral.MistralForCausalLM
    print("Liger kernel patches have been reverted.")


def revert_liger_kernel_to_mixtral(model_config: MiniModelConfig):
    """
    Revert all Liger kernel patches applied to Mixtral.
    """

    from transformers.models.mixtral import modeling_mixtral

    importlib.reload(modeling_mixtral)
    model_config.model_class = modeling_mixtral.MixtralForCausalLM
    print("Liger kernel patches have been reverted.")


def revert_liger_kernel_to_gemma(model_config: MiniModelConfig):
    """
    Revert all Liger kernel patches applied to Gemma.
    """

    from transformers.models.gemma import modeling_gemma

    importlib.reload(modeling_gemma)
    model_config.model_class = modeling_gemma.GemmaForCausalLM
    print("Liger kernel patches have been reverted.")


def revert_liger_kernel_to_gemma2(model_config: MiniModelConfig):
    """
    Revert all Liger kernel patches applied to Gemma2.
    """

    from transformers.models.gemma2 import modeling_gemma2

    importlib.reload(modeling_gemma2)
    model_config.model_class = modeling_gemma2.Gemma2ForCausalLM
    print("Liger kernel patches have been reverted.")


def revert_liger_kernel_to_qwen2(model_config: MiniModelConfig):
    """
    Revert all Liger kernel patches applied to Qwen2.
    """

    from transformers.models.qwen2 import modeling_qwen2

    importlib.reload(modeling_qwen2)
    model_config.model_class = modeling_qwen2.Qwen2ForCausalLM

    print("Liger kernel patches have been reverted.")


def revert_liger_kernel_to_qwen2_vl(model_config: MiniModelConfig):
    """
    Revert all Liger kernel patches applied to Qwen2-VL.
    """
    from transformers.models.qwen2_vl import modeling_qwen2_vl

    importlib.reload(modeling_qwen2_vl)
    model_config.model_class = modeling_qwen2_vl.Qwen2VLForConditionalGeneration
    print("Liger kernel patches have been reverted.")


def revert_liger_kernel_to_phi3(model_config: MiniModelConfig):
    """
    Revert all Liger kernel patches applied to Phi3.
    """

    from transformers.models.phi3 import modeling_phi3

    importlib.reload(modeling_phi3)
    model_config.model_class = modeling_phi3.Phi3ForCausalLM
    print("Liger kernel patches have been reverted.")


class HFAlignmentLoss:
    def __init__(
        self,
        alpha: float = 1.0,
        beta: float = 0.1,
        ignore_index: int = -100,
        use_ref_model: bool = False,
        unpaired: bool = False,
        compute_nll_loss: bool = True,
        **kwargs,
    ):
        self.alpha = alpha
        self.beta = beta
        self.ignore_index = ignore_index
        self.use_ref_model = use_ref_model
        self.unpaired = unpaired
        self.compute_nll_loss = compute_nll_loss

    @abstractmethod
    def alignment_loss(self):
        pass

    def get_batch_logps(
        self,
        logits: torch.FloatTensor,
        labels: torch.LongTensor,
        average_log_prob: bool = False,
    ) -> torch.FloatTensor:
        """Compute the log probabilities of the given labels under the given logits.

        Args:
            logits: Logits of the model (unnormalized). Shape: (batch_size, sequence_length, vocab_size)
            labels: Labels for which to compute the log probabilities. Label tokens with a value of ignore_index are ignored. Shape: (batch_size, sequence_length)
            average_log_prob: If True, return the average log probability per (non-masked) token. Otherwise, return the sum of the log probabilities of the (non-masked) tokens.
            is_encoder_decoder: Whether the model is an encoder-decoder model.
        Returns:
            A tensor of shape (batch_size,) containing the average/sum log probabilities of the given labels under the given logits.
        """
        if logits.shape[:-1] != labels.shape:
            raise ValueError("Logits (batch and sequence length dim) and labels must have the same shape.")

        loss_mask = labels != self.ignore_index

        # dummy token; we'll ignore the losses on these tokens later
        labels = torch.where(labels == self.ignore_index, 0, labels)

        per_token_logps = torch.gather(logits.log_softmax(-1), dim=2, index=labels.unsqueeze(2)).squeeze(2)

        if average_log_prob:
            return (per_token_logps * loss_mask).sum(-1) / loss_mask.sum(-1)
        else:
            return (per_token_logps * loss_mask).sum(-1)

    def get_ref_logps(
        self,
        ref_input: torch.FloatTensor,
        ref_weight: torch.FloatTensor,
        target: torch.LongTensor,
        ref_bias: torch.FloatTensor,
        average_log_prob: bool = True,
        preference_labels: torch.Tensor = None,
    ):
        """Compute the log probabilities of the given labels under the given reference model."""

        with torch.no_grad():
            ref_logits = ref_input @ ref_weight.t()
            if ref_bias is not None:
                ref_logits = ref_logits + ref_bias
            ref_all_logps = self.get_batch_logps(ref_logits, target, average_log_prob=average_log_prob)

            if self.unpaired and preference_labels is not None:
                # Split based on preference labels
                return (
                    ref_all_logps[preference_labels],
                    ref_all_logps[~preference_labels],
                )
            else:
                # Original paired behavior - split in half
                return (
                    ref_all_logps[: ref_input.shape[0] // 2],
                    ref_all_logps[ref_input.shape[0] // 2 :],
                )

    def concatenated_forward(
        self,
        _input: torch.FloatTensor,
        weight: torch.FloatTensor,
        target: torch.LongTensor,
        bias: torch.FloatTensor | None = None,
        average_log_prob: bool = True,
<<<<<<< HEAD
        preference_labels: torch.Tensor = None,
=======
        nll_target: torch.LongTensor | None = None,
>>>>>>> ba72b8e2
    ) -> Tuple[torch.FloatTensor, torch.FloatTensor, torch.FloatTensor, torch.FloatTensor]:
        """Run the given model on the given batch of inputs, concatenating the chosen and rejected inputs together.

        We do this to avoid doing two forward passes, because it's faster for FSDP.
        """
        len_chosen = _input.shape[0] // 2

        outputs = _input @ weight.t()
        if bias is not None:
            outputs = outputs + bias
        all_logits = outputs.float()

        def cross_entropy_loss(logits, labels):
            # Flatten the tokens
            loss_fct = nn.CrossEntropyLoss(ignore_index=self.ignore_index)
            logits = logits.view(-1, logits.shape[-1])
            labels = labels.view(-1)
            # Enable model parallelism
            labels = labels.to(logits.device)
            loss = loss_fct(logits, labels)
            return loss

        labels = nll_target if nll_target is not None else target
        chosen_nll_loss = torch.tensor(0.0, device=all_logits.device)
        if self.compute_nll_loss:
            chosen_nll_loss = cross_entropy_loss(all_logits[:len_chosen], labels[:len_chosen])

        all_logps = self.get_batch_logps(
            all_logits,
            target,
            average_log_prob=average_log_prob,
        )

        if self.unpaired and preference_labels is not None:
            # Split based on labels tensor
            chosen_logps = all_logps[preference_labels]
            rejected_logps = all_logps[~preference_labels]
            chosen_logits = all_logits[preference_labels]
            rejected_logits = all_logits[~preference_labels]
        else:
            # Original paired behavior - split in half
            len_chosen = _input.shape[0] // 2
            chosen_logps = all_logps[:len_chosen]
            rejected_logps = all_logps[len_chosen:]
            chosen_logits = all_logits[:len_chosen]
            rejected_logits = all_logits[len_chosen:]

        return (
            chosen_logps,
            rejected_logps,
            chosen_logits,
            rejected_logits,
            chosen_nll_loss,
        )

    def get_batch_loss_metrics(
        self,
        weight: torch.FloatTensor,
        _input: torch.FloatTensor,
        target: torch.LongTensor,
        bias: torch.FloatTensor = None,
        ref_input: torch.FloatTensor = None,
        ref_weight: torch.FloatTensor = None,
        ref_bias: torch.FloatTensor = None,
        average_log_prob: bool = True,
<<<<<<< HEAD
        preference_labels: torch.Tensor = None,
        **loss_kwargs,
=======
        nll_target: torch.LongTensor = None,
>>>>>>> ba72b8e2
    ):
        """Compute the loss metrics for the given batch of inputs for train or test."""
        forward_output = self.concatenated_forward(_input, weight, target, bias, average_log_prob, preference_labels)

<<<<<<< HEAD
=======
        forward_output = self.concatenated_forward(_input, weight, target, bias, average_log_prob, nll_target)
>>>>>>> ba72b8e2
        (
            policy_chosen_logps,
            policy_rejected_logps,
            policy_chosen_logits,
            policy_rejected_logits,
            policy_nll_loss,
        ) = forward_output[:5]

        if self.use_ref_model:
            ref_chosen_logps, ref_rejected_logps = self.get_ref_logps(
                ref_input,
                ref_weight,
                target,
                ref_bias,
                average_log_prob,
                preference_labels,
            )
            loss_kwargs["ref_chosen_logps"] = ref_chosen_logps
            loss_kwargs["ref_rejected_logps"] = ref_rejected_logps
        alignment_loss_outputs = self.alignment_loss(policy_chosen_logps, policy_rejected_logps, **loss_kwargs)
        if isinstance(alignment_loss_outputs, tuple):
            losses, *aggregated_aux_outputs = alignment_loss_outputs
        else:
            losses, aggregated_aux_outputs = alignment_loss_outputs, []

        loss = policy_nll_loss * self.alpha + losses.mean()

        if not self.unpaired:
            return_vars = (
                policy_chosen_logps,
                policy_rejected_logps,
                policy_chosen_logits.detach().mean(),
                policy_rejected_logits.detach().mean(),
                policy_nll_loss,
            )
            return loss, (*return_vars, *aggregated_aux_outputs)
        else:
            return loss


class HFDistillationLoss:
    def __init__(
        self,
        weight_hard_loss: float = 0.5,
        weight_soft_loss: float = 0.5,
        ignore_index: int = -100,
        temperature: float = 1,
    ):
        self.weight_hard_loss = weight_hard_loss
        self.weight_soft_loss = weight_soft_loss
        self.ignore_index = ignore_index
        self.temperature = temperature

    @abstractmethod
    def distillation_loss(self, student_logits, teacher_logits):
        """Abstract method for computing distillation loss."""
        pass

    def concatenated_forward(
        self,
        student_input: torch.FloatTensor,
        student_weight: torch.FloatTensor,
        teacher_input: torch.FloatTensor,
        teacher_weight: torch.FloatTensor,
        target: torch.LongTensor,
        student_bias: torch.FloatTensor = None,
        teacher_bias: torch.FloatTensor = None,
    ) -> Tuple[
        torch.FloatTensor,
        torch.FloatTensor,
        torch.FloatTensor,
        torch.FloatTensor,
        torch.FloatTensor,
    ]:
        """Compute forward pass for both student and teacher models."""

        student_batch_seq_len_size, student_hidden_size = student_input.shape
        student_input_reshaped = student_input.view(-1, student_hidden_size)
        teacher_batch_seq_len_size, teacher_hidden_size = teacher_input.shape
        teacher_input_reshaped = teacher_input.view(-1, teacher_hidden_size)

        student_outputs = student_input_reshaped @ student_weight.t()
        if student_bias is not None:
            student_outputs = student_outputs + student_bias

        with torch.no_grad():
            teacher_outputs = teacher_input_reshaped @ teacher_weight.t()
            if teacher_bias is not None:
                teacher_outputs = teacher_outputs + teacher_bias

        student_logits = student_outputs.view(student_batch_seq_len_size, -1).float()
        teacher_logits = teacher_outputs.view(teacher_batch_seq_len_size, -1).float()

        if torch.all(target == self.ignore_index):
            return torch.tensor(0.0)

        def cross_entropy_loss(logits, labels):
            # Flatten the tokens
            loss_fct = nn.CrossEntropyLoss(ignore_index=self.ignore_index)
            logits = logits.view(-1, logits.shape[-1])
            labels = labels.view(-1)
            # Enable model parallelism
            labels = labels.to(logits.device)
            loss = loss_fct(logits, labels)
            return loss

        labels = target
        ce_loss = cross_entropy_loss(
            student_logits.view(-1, student_logits.shape[-1]),
            labels.view(-1),
        )

        return (
            student_logits,
            teacher_logits,
            ce_loss,
        )

    def get_batch_loss_metrics(
        self,
        student_input: torch.FloatTensor,
        student_weight: torch.FloatTensor,
        teacher_input: torch.FloatTensor,
        teacher_weight: torch.FloatTensor,
        target: torch.LongTensor,
        student_bias: torch.FloatTensor = None,
        teacher_bias: torch.FloatTensor = None,
    ):
        """Compute the distillation loss metrics for the given batch."""
        forward_output = self.concatenated_forward(
            student_input,
            student_weight,
            teacher_input,
            teacher_weight,
            target,
            student_bias,
            teacher_bias,
        )
        (
            student_logits,
            teacher_logits,
            hard_loss,
        ) = forward_output

        soft_loss = self.distillation_loss(student_logits, teacher_logits)
        # full loss
        loss = self.weight_hard_loss * hard_loss + self.weight_soft_loss * soft_loss.mean()
        return loss<|MERGE_RESOLUTION|>--- conflicted
+++ resolved
@@ -422,11 +422,8 @@
         target: torch.LongTensor,
         bias: torch.FloatTensor | None = None,
         average_log_prob: bool = True,
-<<<<<<< HEAD
         preference_labels: torch.Tensor = None,
-=======
         nll_target: torch.LongTensor | None = None,
->>>>>>> ba72b8e2
     ) -> Tuple[torch.FloatTensor, torch.FloatTensor, torch.FloatTensor, torch.FloatTensor]:
         """Run the given model on the given batch of inputs, concatenating the chosen and rejected inputs together.
 
@@ -492,20 +489,12 @@
         ref_weight: torch.FloatTensor = None,
         ref_bias: torch.FloatTensor = None,
         average_log_prob: bool = True,
-<<<<<<< HEAD
         preference_labels: torch.Tensor = None,
+        nll_target: torch.LongTensor = None,
         **loss_kwargs,
-=======
-        nll_target: torch.LongTensor = None,
->>>>>>> ba72b8e2
     ):
         """Compute the loss metrics for the given batch of inputs for train or test."""
-        forward_output = self.concatenated_forward(_input, weight, target, bias, average_log_prob, preference_labels)
-
-<<<<<<< HEAD
-=======
-        forward_output = self.concatenated_forward(_input, weight, target, bias, average_log_prob, nll_target)
->>>>>>> ba72b8e2
+        forward_output = self.concatenated_forward(_input, weight, target, bias, average_log_prob, preference_labels, nll_target)
         (
             policy_chosen_logps,
             policy_rejected_logps,
