--- conflicted
+++ resolved
@@ -324,7 +324,7 @@
     from transformers.models.phi3 import modeling_phi3
 
     importlib.reload(modeling_phi3)
-<<<<<<< HEAD
+    model_config.model_class = modeling_phi3.Phi3ForCausalLM
     print("Liger kernel patches have been reverted.")
 
 
@@ -456,8 +456,4 @@
         losses = self.alignment_loss(policy_chosen_logps, policy_rejected_logps)
         # full loss
         loss = policy_nll_loss * alpha - losses.mean()
-        return loss
-=======
-    model_config.model_class = modeling_phi3.Phi3ForCausalLM
-    print("Liger kernel patches have been reverted.")
->>>>>>> dc74fa40
+        return loss