import importlib
import json
import os
import random

from abc import abstractmethod
from dataclasses import dataclass
from typing import Any
from typing import Dict
from typing import List
from typing import Optional
from typing import Tuple

import numpy as np
import torch
import torch.nn as nn

from tokenizers import AddedToken
from tokenizers import Tokenizer
from tokenizers.models import BPE
from tokenizers.pre_tokenizers import Whitespace
from tokenizers.trainers import BpeTrainer
from transformers import PretrainedConfig
from transformers import PreTrainedModel
from transformers.tokenization_utils_base import BatchEncoding

from liger_kernel.utils import infer_device

device = infer_device()


def set_seed(seed=42):
    """
    Fix all random seeds we use for reproducibility.
    """
    # Python random seed
    random.seed(seed)
    # Numpy random seed
    np.random.seed(0)
    # PyTorch random seed
    torch.manual_seed(seed)

    if device == "cuda":
        # If you are using CUDA
        torch.cuda.manual_seed(seed)
        torch.cuda.manual_seed_all(seed)  # if you are using multi-GPU.

        # PyTorch backend settings
        torch.backends.cudnn.deterministic = True
        torch.backends.cudnn.benchmark = False
    elif device == "xpu":
        # If you are using XPU
        torch.xpu.manual_seed(seed)
        torch.xpu.manual_seed_all(seed)

    # Python hash seed
    os.environ["PYTHONHASHSEED"] = str(seed)


def assert_verbose_allclose(tensor1, tensor2, rtol=1e-05, atol=1e-08, max_print=5):
    """
    Assert that two tensors are element-wise equal within a tolerance, providing detailed information about mismatches.

    Parameters:
    tensor1 (torch.Tensor): First tensor to compare.
    tensor2 (torch.Tensor): Second tensor to compare.
    rtol (float): Relative tolerance.
    atol (float): Absolute tolerance.
    max_print (int): Maximum number of mismatched elements to print.

    Raises:
    AssertionError: If the tensors are not all close within the given tolerance.
    """
    # Check if the shapes of the tensors match
    if tensor1.shape != tensor2.shape:
        raise AssertionError("Input tensors must have the same shape.")

    # Calculate the difference between the tensors
    diff = torch.abs(tensor1 - tensor2)

    # Determine the tolerance
    tolerance = atol + rtol * torch.abs(tensor2)

    # Find tolerance mismatched elements
    tol_mismatched = diff > tolerance

    # Find nan mismatched elements
    nan_mismatched = torch.logical_xor(torch.isnan(tensor1), torch.isnan(tensor2))

    # Find +inf mismatched elements
    posinf_mismatched = torch.logical_xor(torch.isposinf(tensor1), torch.isposinf(tensor2))
    # Find -inf mismatched elements
    neginf_mismatched = torch.logical_xor(torch.isneginf(tensor1), torch.isneginf(tensor2))

    # Find all mismatched elements
    mismatched = torch.logical_or(
        torch.logical_or(tol_mismatched, nan_mismatched),
        torch.logical_or(posinf_mismatched, neginf_mismatched),
    )

    mismatched_indices = torch.nonzero(mismatched)

    # Count the number of mismatched elements
    num_mismatched = mismatched.sum().item()

    # Check if all elements are close
    all_close = num_mismatched == 0

    # Raise AssertionError with detailed information if there are mismatches
    if not all_close and num_mismatched >= 1:
        mismatch_details = [f"Number of mismatched elements: {num_mismatched}"]
        print_count = min(max_print, num_mismatched)
        for index in mismatched_indices[:print_count]:
            i = tuple(index.tolist())
            mismatch_details.append(f"Mismatch at index {i}: tensor1[{i}] = {tensor1[i]}, tensor2[{i}] = {tensor2[i]}")
        if num_mismatched > max_print:
            mismatch_details.append(f"... and {num_mismatched - max_print} more mismatched elements.")

        raise AssertionError("\n".join(mismatch_details))


# Pre-tokenized dataset using Mistral-7B tokenizer used for convergence tests
DEFAULT_DATASET_PATH = os.path.join(os.path.dirname(os.path.abspath(__file__)), "resources/tiny_shakespeare_tokenized")

UNTOKENIZED_DATASET_PATH = os.path.join(os.path.dirname(os.path.abspath(__file__)), "resources/tiny_shakespeare.txt")

FAKE_CONFIGS_PATH = os.path.join(os.path.dirname(os.path.abspath(__file__)), "resources/fake_configs")


@dataclass
class MiniModelConfig:
    liger_kernel_patch_func: callable
    liger_kernel_patch_revert_func: callable
    model_class: PreTrainedModel
    mini_model_config: PretrainedConfig


def simple_collate_fn(data: List[Dict[str, Any]]):
    """A basic collate function to use for DataLoader"""

    input_ids = torch.stack([torch.tensor(item["input_ids"]) for item in data])
    attention_mask = torch.stack([torch.tensor(item["attention_mask"]) for item in data])
    labels = input_ids.clone()

    return BatchEncoding(
        {
            "input_ids": input_ids,
            "attention_mask": attention_mask,
            "labels": labels,
        }
    )


def multimodal_collate_fn(data: List[Dict[str, Any]]):
    """A collate function to use for DataLoader for multimodal models"""
    batch = {}
    keys = set(data[0].keys())

    input_ids = torch.cat([torch.tensor(item["input_ids"]) for item in data])
    keys.remove("input_ids")
    batch["input_ids"] = input_ids

    labels = input_ids.clone()
    batch["labels"] = labels

    # Collate all other keys, e.g. pixel_values, attention_mask, image_grid_thw, etc
    for key in keys:
        batch[key] = torch.cat([item[key] for item in data])

    return BatchEncoding(batch)


def load_tokenizer_config(config_path: str) -> dict:
    """Load and process tokenizer configuration from a JSON file."""
    with open(config_path) as reader:
        tokenizer_config = json.load(reader)
    tokenizer_config["added_tokens_decoder"] = {
        k: AddedToken(**v) for k, v in tokenizer_config["added_tokens_decoder"].items()
    }
    return tokenizer_config


def load_image_processing_config(config_path: str) -> dict:
    """Load and process image processing configuration from a JSON file."""
    with open(config_path) as reader:
        image_processing_config = json.load(reader)
    return image_processing_config


def load_processor_config(config_path: str) -> dict:
    """Load and process processor configuration from a JSON file."""
    with open(config_path) as reader:
        processor_config = json.load(reader)
    return processor_config


def train_bpe_tokenizer(special_tokens: List[str], unk_token: str = "<|unk|>"):
    """
    Train a tokenizer using the BPE algorithm.

    Parameters:
    unk_token (str): The token to use for unknown tokens.
    special_tokens (List[str]): A list of special tokens to use.

    Returns:
    Tokenizer: The trained tokenizer.
    """
    # Add unk_token to special_tokens if not already present
    if unk_token not in special_tokens:
        special_tokens.append(unk_token)

    tokenizer = Tokenizer(BPE(unk_token=unk_token))
    trainer = BpeTrainer(special_tokens=special_tokens)

    tokenizer.pre_tokenizer = Whitespace()
    file = [UNTOKENIZED_DATASET_PATH]
    tokenizer.train(file, trainer)

    return tokenizer


def supports_bfloat16():
    if device == "cuda":
        return torch.cuda.get_device_capability() >= (8, 0)  # Ampere and newer
    elif device == "xpu":
        return True
    else:
        return False


def revert_liger_kernel_to_granite(model_config: MiniModelConfig):
    """
    Revert all Liger kernel patches applied to Granite.
    """

    from transformers.models.granite import modeling_granite

    importlib.reload(modeling_granite)
    model_config.model_class = modeling_granite.GraniteForCausalLM
    print("Liger kernel patches have been reverted.")


def revert_liger_kernel_to_llama(model_config: MiniModelConfig):
    """
    Revert all Liger kernel patches applied to Llama.
    """

    from transformers.models.llama import modeling_llama

    importlib.reload(modeling_llama)
    model_config.model_class = modeling_llama.LlamaForCausalLM
    print("Liger kernel patches have been reverted.")


def revert_liger_kernel_to_mllama(model_config: MiniModelConfig, model_type: str = "causal_lm"):
    """
    Revert all Liger kernel patches applied to MLlama.
    """

    assert model_type in [
        "causal_lm",
        "conditional_generation",
    ], f'model_type must be "causal_lm" or "conditional_generation", Got: {model_type}'
    import torch.nn as nn

    from transformers.models.mllama import modeling_mllama

    importlib.reload(nn)
    importlib.reload(modeling_mllama)
    if model_type == "causal_lm":
        model_config.model_class = modeling_mllama.MllamaForCausalLM
    else:
        model_config.model_class = modeling_mllama.MllamaForConditionalGeneration

    print("Liger kernel patches have been reverted.")


def revert_liger_kernel_to_mistral(model_config: MiniModelConfig):
    """
    Revert all Liger kernel patches applied to Mistral.
    """

    from transformers.models.mistral import modeling_mistral

    importlib.reload(modeling_mistral)
    model_config.model_class = modeling_mistral.MistralForCausalLM
    print("Liger kernel patches have been reverted.")


def revert_liger_kernel_to_mixtral(model_config: MiniModelConfig):
    """
    Revert all Liger kernel patches applied to Mixtral.
    """

    from transformers.models.mixtral import modeling_mixtral

    importlib.reload(modeling_mixtral)
    model_config.model_class = modeling_mixtral.MixtralForCausalLM
    print("Liger kernel patches have been reverted.")


def revert_liger_kernel_to_gemma(model_config: MiniModelConfig):
    """
    Revert all Liger kernel patches applied to Gemma.
    """

    from transformers.models.gemma import modeling_gemma

    importlib.reload(modeling_gemma)
    model_config.model_class = modeling_gemma.GemmaForCausalLM
    print("Liger kernel patches have been reverted.")


def revert_liger_kernel_to_gemma2(model_config: MiniModelConfig):
    """
    Revert all Liger kernel patches applied to Gemma2.
    """

    from transformers.models.gemma2 import modeling_gemma2

    importlib.reload(modeling_gemma2)
    model_config.model_class = modeling_gemma2.Gemma2ForCausalLM
    print("Liger kernel patches have been reverted.")


def revert_liger_kernel_to_qwen2(model_config: MiniModelConfig):
    """
    Revert all Liger kernel patches applied to Qwen2.
    """

    from transformers.models.qwen2 import modeling_qwen2

    importlib.reload(modeling_qwen2)
    model_config.model_class = modeling_qwen2.Qwen2ForCausalLM

    print("Liger kernel patches have been reverted.")


def revert_liger_kernel_to_qwen2_vl(model_config: MiniModelConfig):
    """
    Revert all Liger kernel patches applied to Qwen2-VL.
    """
    from transformers.models.qwen2_vl import modeling_qwen2_vl

    importlib.reload(modeling_qwen2_vl)
    model_config.model_class = modeling_qwen2_vl.Qwen2VLForConditionalGeneration
    print("Liger kernel patches have been reverted.")


def revert_liger_kernel_to_phi3(model_config: MiniModelConfig):
    """
    Revert all Liger kernel patches applied to Phi3.
    """

    from transformers.models.phi3 import modeling_phi3

    importlib.reload(modeling_phi3)
    model_config.model_class = modeling_phi3.Phi3ForCausalLM
    print("Liger kernel patches have been reverted.")


<<<<<<< HEAD
def revert_liger_kernel_to_llava(model_config: MiniModelConfig):
    """
    Revert all Liger kernel patches applied to llava.
    """

    from transformers.models.llava import modeling_llava

    importlib.reload(modeling_llava)
    model_config.model_class = modeling_llava.LlavaForConditionalGeneration
=======
def revert_liger_kernel_to_olmo2(model_config: MiniModelConfig):
    """
    Revert all Liger kernel patches applied to Olmo2.
    """

    from transformers.models.olmo2 import modeling_olmo2

    importlib.reload(modeling_olmo2)
    model_config.model_class = modeling_olmo2.Olmo2ForCausalLM
>>>>>>> 51560182
    print("Liger kernel patches have been reverted.")


class HFAlignmentLoss:
    def __init__(
        self,
        alpha: float = 1.0,
        beta: float = 0.1,
        ignore_index: int = -100,
        use_ref_model: bool = False,
        unpaired: bool = False,
        compute_nll_loss: bool = True,
        **kwargs,
    ):
        self.alpha = alpha
        self.beta = beta
        self.ignore_index = ignore_index
        self.use_ref_model = use_ref_model
        self.unpaired = unpaired
        self.compute_nll_loss = compute_nll_loss

    @abstractmethod
    def alignment_loss(self):
        pass

    def get_batch_logps(
        self,
        logits: torch.FloatTensor,
        labels: torch.LongTensor,
        average_log_prob: bool = False,
    ) -> torch.FloatTensor:
        """Compute the log probabilities of the given labels under the given logits.

        Args:
            logits: Logits of the model (unnormalized). Shape: (batch_size, sequence_length, vocab_size)
            labels: Labels for which to compute the log probabilities. Label tokens with a value of ignore_index are ignored. Shape: (batch_size, sequence_length)
            average_log_prob: If True, return the average log probability per (non-masked) token. Otherwise, return the sum of the log probabilities of the (non-masked) tokens.
            is_encoder_decoder: Whether the model is an encoder-decoder model.
        Returns:
            A tensor of shape (batch_size,) containing the average/sum log probabilities of the given labels under the given logits.
        """
        if logits.shape[:-1] != labels.shape:
            raise ValueError("Logits (batch and sequence length dim) and labels must have the same shape.")

        loss_mask = labels != self.ignore_index

        # dummy token; we'll ignore the losses on these tokens later
        labels = torch.where(labels == self.ignore_index, 0, labels)

        per_token_logps = torch.gather(logits.log_softmax(-1), dim=2, index=labels.unsqueeze(2)).squeeze(2)

        if average_log_prob:
            return (per_token_logps * loss_mask).sum(-1) / loss_mask.sum(-1)
        else:
            return (per_token_logps * loss_mask).sum(-1)

    def get_ref_logps(
        self,
        ref_input: torch.FloatTensor,
        ref_weight: torch.FloatTensor,
        target: torch.LongTensor,
        ref_bias: torch.FloatTensor,
        average_log_prob: bool = True,
        preference_labels: torch.Tensor = None,
    ):
        """Compute the log probabilities of the given labels under the given reference model."""

        with torch.no_grad():
            ref_logits = ref_input @ ref_weight.t()
            if ref_bias is not None:
                ref_logits = ref_logits + ref_bias
            ref_all_logps = self.get_batch_logps(ref_logits, target, average_log_prob=average_log_prob)

            if self.unpaired and preference_labels is not None:
                # Split based on preference labels
                return (
                    ref_all_logps[preference_labels],
                    ref_all_logps[~preference_labels],
                )
            else:
                # Original paired behavior - split in half
                return (
                    ref_all_logps[: ref_input.shape[0] // 2],
                    ref_all_logps[ref_input.shape[0] // 2 :],
                )

    def concatenated_forward(
        self,
        _input: torch.FloatTensor,
        weight: torch.FloatTensor,
        target: torch.LongTensor,
        bias: Optional[torch.FloatTensor] = None,
        average_log_prob: bool = True,
        preference_labels: torch.Tensor = None,
        nll_target: Optional[torch.LongTensor] = None,
    ) -> Tuple[torch.FloatTensor, torch.FloatTensor, torch.FloatTensor, torch.FloatTensor]:
        """Run the given model on the given batch of inputs, concatenating the chosen and rejected inputs together.

        We do this to avoid doing two forward passes, because it's faster for FSDP.
        """
        len_chosen = _input.shape[0] // 2

        outputs = _input @ weight.t()
        if bias is not None:
            outputs = outputs + bias
        all_logits = outputs.float()

        def cross_entropy_loss(logits, labels):
            # Flatten the tokens
            loss_fct = nn.CrossEntropyLoss(ignore_index=self.ignore_index)
            logits = logits.view(-1, logits.shape[-1])
            labels = labels.view(-1)
            # Enable model parallelism
            labels = labels.to(logits.device)
            loss = loss_fct(logits, labels)
            return loss

        labels = nll_target if nll_target is not None else target
        chosen_nll_loss = torch.tensor(0.0, device=all_logits.device)
        if self.compute_nll_loss:
            chosen_nll_loss = cross_entropy_loss(all_logits[:len_chosen], labels[:len_chosen])

        all_logps = self.get_batch_logps(
            all_logits,
            target,
            average_log_prob=average_log_prob,
        )

        if self.unpaired and preference_labels is not None:
            # Split based on labels tensor
            chosen_logps = all_logps[preference_labels]
            rejected_logps = all_logps[~preference_labels]
            chosen_logits = all_logits[preference_labels]
            rejected_logits = all_logits[~preference_labels]
        else:
            # Original paired behavior - split in half
            len_chosen = _input.shape[0] // 2
            chosen_logps = all_logps[:len_chosen]
            rejected_logps = all_logps[len_chosen:]
            chosen_logits = all_logits[:len_chosen]
            rejected_logits = all_logits[len_chosen:]

        return (
            chosen_logps,
            rejected_logps,
            chosen_logits,
            rejected_logits,
            chosen_nll_loss,
        )

    def get_batch_loss_metrics(
        self,
        weight: torch.FloatTensor,
        _input: torch.FloatTensor,
        target: torch.LongTensor,
        bias: torch.FloatTensor = None,
        ref_input: torch.FloatTensor = None,
        ref_weight: torch.FloatTensor = None,
        ref_bias: torch.FloatTensor = None,
        average_log_prob: bool = True,
        preference_labels: torch.Tensor = None,
        nll_target: torch.LongTensor = None,
        **loss_kwargs,
    ):
        """Compute the loss metrics for the given batch of inputs for train or test."""
        forward_output = self.concatenated_forward(
            _input, weight, target, bias, average_log_prob, preference_labels, nll_target
        )
        (
            policy_chosen_logps,
            policy_rejected_logps,
            policy_chosen_logits,
            policy_rejected_logits,
            policy_nll_loss,
        ) = forward_output[:5]

        if self.use_ref_model:
            ref_chosen_logps, ref_rejected_logps = self.get_ref_logps(
                ref_input,
                ref_weight,
                target,
                ref_bias,
                average_log_prob,
                preference_labels,
            )
            loss_kwargs["ref_chosen_logps"] = ref_chosen_logps
            loss_kwargs["ref_rejected_logps"] = ref_rejected_logps
        alignment_loss_outputs = self.alignment_loss(policy_chosen_logps, policy_rejected_logps, **loss_kwargs)
        if isinstance(alignment_loss_outputs, tuple):
            losses, *aggregated_aux_outputs = alignment_loss_outputs
        else:
            losses, aggregated_aux_outputs = alignment_loss_outputs, []

        loss = policy_nll_loss * self.alpha + losses.mean()

        if not self.unpaired:
            return_vars = (
                policy_chosen_logps,
                policy_rejected_logps,
                policy_chosen_logits.detach().mean(),
                policy_rejected_logits.detach().mean(),
                policy_nll_loss,
            )
            return loss, (*return_vars, *aggregated_aux_outputs)
        else:
            return loss


class HFDistillationLoss:
    def __init__(
        self,
        weight_hard_loss: float = 0.5,
        weight_soft_loss: float = 0.5,
        ignore_index: int = -100,
        temperature: float = 1,
    ):
        self.weight_hard_loss = weight_hard_loss
        self.weight_soft_loss = weight_soft_loss
        self.ignore_index = ignore_index
        self.temperature = temperature

    @abstractmethod
    def distillation_loss(self, student_logits, teacher_logits):
        """Abstract method for computing distillation loss."""
        pass

    def concatenated_forward(
        self,
        student_input: torch.FloatTensor,
        student_weight: torch.FloatTensor,
        teacher_input: torch.FloatTensor,
        teacher_weight: torch.FloatTensor,
        target: torch.LongTensor,
        student_bias: torch.FloatTensor = None,
        teacher_bias: torch.FloatTensor = None,
    ) -> Tuple[
        torch.FloatTensor,
        torch.FloatTensor,
        torch.FloatTensor,
        torch.FloatTensor,
        torch.FloatTensor,
    ]:
        """Compute forward pass for both student and teacher models."""

        student_batch_seq_len_size, student_hidden_size = student_input.shape
        student_input_reshaped = student_input.view(-1, student_hidden_size)
        teacher_batch_seq_len_size, teacher_hidden_size = teacher_input.shape
        teacher_input_reshaped = teacher_input.view(-1, teacher_hidden_size)

        student_outputs = student_input_reshaped @ student_weight.t()
        if student_bias is not None:
            student_outputs = student_outputs + student_bias

        with torch.no_grad():
            teacher_outputs = teacher_input_reshaped @ teacher_weight.t()
            if teacher_bias is not None:
                teacher_outputs = teacher_outputs + teacher_bias

        student_logits = student_outputs.view(student_batch_seq_len_size, -1).float()
        teacher_logits = teacher_outputs.view(teacher_batch_seq_len_size, -1).float()

        if torch.all(target == self.ignore_index):
            return torch.tensor(0.0)

        def cross_entropy_loss(logits, labels):
            # Flatten the tokens
            loss_fct = nn.CrossEntropyLoss(ignore_index=self.ignore_index)
            logits = logits.view(-1, logits.shape[-1])
            labels = labels.view(-1)
            # Enable model parallelism
            labels = labels.to(logits.device)
            loss = loss_fct(logits, labels)
            return loss

        labels = target
        ce_loss = cross_entropy_loss(
            student_logits.view(-1, student_logits.shape[-1]),
            labels.view(-1),
        )

        return (
            student_logits,
            teacher_logits,
            ce_loss,
        )

    def get_batch_loss_metrics(
        self,
        student_input: torch.FloatTensor,
        student_weight: torch.FloatTensor,
        teacher_input: torch.FloatTensor,
        teacher_weight: torch.FloatTensor,
        target: torch.LongTensor,
        student_bias: torch.FloatTensor = None,
        teacher_bias: torch.FloatTensor = None,
    ):
        """Compute the distillation loss metrics for the given batch."""
        forward_output = self.concatenated_forward(
            student_input,
            student_weight,
            teacher_input,
            teacher_weight,
            target,
            student_bias,
            teacher_bias,
        )
        (
            student_logits,
            teacher_logits,
            hard_loss,
        ) = forward_output

        student_logits /= self.temperature
        teacher_logits /= self.temperature

        soft_loss = self.distillation_loss(student_logits, teacher_logits)
        # full loss
        loss = self.weight_hard_loss * hard_loss + self.weight_soft_loss * soft_loss
        return loss<|MERGE_RESOLUTION|>--- conflicted
+++ resolved
@@ -359,7 +359,17 @@
     print("Liger kernel patches have been reverted.")
 
 
-<<<<<<< HEAD
+def revert_liger_kernel_to_olmo2(model_config: MiniModelConfig):
+    """
+    Revert all Liger kernel patches applied to Olmo2.
+    """
+
+    from transformers.models.olmo2 import modeling_olmo2
+
+    importlib.reload(modeling_olmo2)
+    model_config.model_class = modeling_olmo2.Olmo2ForCausalLM
+    print("Liger kernel patches have been reverted.")
+
 def revert_liger_kernel_to_llava(model_config: MiniModelConfig):
     """
     Revert all Liger kernel patches applied to llava.
@@ -369,19 +379,7 @@
 
     importlib.reload(modeling_llava)
     model_config.model_class = modeling_llava.LlavaForConditionalGeneration
-=======
-def revert_liger_kernel_to_olmo2(model_config: MiniModelConfig):
-    """
-    Revert all Liger kernel patches applied to Olmo2.
-    """
-
-    from transformers.models.olmo2 import modeling_olmo2
-
-    importlib.reload(modeling_olmo2)
-    model_config.model_class = modeling_olmo2.Olmo2ForCausalLM
->>>>>>> 51560182
-    print("Liger kernel patches have been reverted.")
-
+    print("Liger kernel patches have been reverted.")
 
 class HFAlignmentLoss:
     def __init__(
