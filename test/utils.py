--- conflicted
+++ resolved
@@ -350,22 +350,15 @@
         beta: float = 0.1,
         ignore_index: int = -100,
         use_ref_model: bool = False,
-<<<<<<< HEAD
         unpaired: bool = False,
         compute_nll_loss: bool = True,
         **kwargs,
-=======
-        compute_nll_loss: bool = True,
->>>>>>> 3205342a
     ):
         self.alpha = alpha
         self.beta = beta
         self.ignore_index = ignore_index
         self.use_ref_model = use_ref_model
-<<<<<<< HEAD
         self.unpaired = unpaired
-=======
->>>>>>> 3205342a
         self.compute_nll_loss = compute_nll_loss
 
     @abstractmethod
@@ -468,18 +461,10 @@
             return loss
 
         labels = target
-<<<<<<< HEAD
-
-        chosen_nll_loss = torch.tensor(0.0, device=all_logits.device)
-        if self.compute_nll_loss:
-            chosen_nll_loss = cross_entropy_loss(
-                all_logits[preference_labels], labels[preference_labels]
-=======
         chosen_nll_loss = torch.tensor(0.0, device=all_logits.device)
         if self.compute_nll_loss:
             chosen_nll_loss = cross_entropy_loss(
                 all_logits[:len_chosen], labels[:len_chosen]
->>>>>>> 3205342a
             )
 
         all_logps = self.get_batch_logps(
