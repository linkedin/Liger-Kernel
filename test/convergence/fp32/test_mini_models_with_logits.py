--- conflicted
+++ resolved
@@ -67,7 +67,6 @@
     QWEN2_VL_AVAILABLE = False
 
 try:
-<<<<<<< HEAD
     # Qwen2.5-VL is only available in transformers>4.48.2
     from transformers.models.qwen2_5_vl.configuration_qwen2_5_vl import Qwen2_5_VLConfig
     from transformers.models.qwen2_5_vl.modeling_qwen2_5_vl import Qwen2_5_VLForConditionalGeneration
@@ -75,7 +74,8 @@
     QWEN2_5_VL_AVAILABLE = True
 except ImportError:
     QWEN2_5_VL_AVAILABLE = False
-=======
+
+try:
     from transformers.models.granite import GraniteConfig
     from transformers.models.granite import GraniteForCausalLM
 
@@ -91,7 +91,6 @@
     OLMO2_AVAILABLE = True
 except ImportError:
     OLMO2_AVAILABLE = False
->>>>>>> 51560182
 
 from liger_kernel.utils import infer_device
 
@@ -413,7 +412,6 @@
         ),
     )
 
-<<<<<<< HEAD
 if QWEN2_5_VL_AVAILABLE:
     MINI_MODEL_SETUPS["mini_qwen2_5_vl"] = MiniModelConfig(
         liger_kernel_patch_func=apply_liger_kernel_to_qwen2_5_vl,
@@ -467,7 +465,9 @@
                 "temporal_patch_size": 2,
             },
             attn_implementation="sdpa",
-=======
+        ),
+    )
+
 if GRANITE_AVAILABLE:
     MINI_MODEL_SETUPS["mini_granite3"] = MiniModelConfig(
         liger_kernel_patch_func=apply_liger_kernel_to_granite,
@@ -530,7 +530,6 @@
             use_cache=True,
             vocab_size=32000,  # 128256,
             attn_implementation="sdpa",  # default value, pytorch native attention
->>>>>>> 51560182
         ),
     )
 
@@ -644,11 +643,7 @@
             ),
         ),
         pytest.param(
-<<<<<<< HEAD
             "mini_qwen2_5_vl",
-=======
-            "mini_olmo2",
->>>>>>> 51560182
             32,
             1e-4,
             torch.float32,
@@ -659,13 +654,24 @@
             5e-3,
             1e-5,
             marks=pytest.mark.skipif(
-<<<<<<< HEAD
                 not QWEN2_5_VL_AVAILABLE,
                 reason="Qwen2.5-VL not available in this version of transformers",
-=======
+            ),
+        ),
+        pytest.param(
+            "mini_olmo2",
+            32,
+            1e-4,
+            torch.float32,
+            1e-8,
+            1e-5,
+            5e-3,
+            1e-5,
+            5e-3,
+            1e-5,
+            marks=pytest.mark.skipif(
                 not OLMO2_AVAILABLE,
                 reason="OLMO2 not available in this version of transformers",
->>>>>>> 51560182
             ),
         ),
         ("mini_phi3", 32, 1e-4, torch.float32, 1e-8, 1e-5, 5e-3, 1e-5, 5e-3, 1e-5),
