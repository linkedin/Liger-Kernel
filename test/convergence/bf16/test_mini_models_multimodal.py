--- conflicted
+++ resolved
@@ -10,11 +10,8 @@
 from transformers.models.gemma.tokenization_gemma_fast import GemmaTokenizerFast
 from transformers.models.siglip.configuration_siglip import SiglipVisionConfig
 
-<<<<<<< HEAD
+from liger_kernel.transformers import apply_liger_kernel_to_llava
 from liger_kernel.transformers import apply_liger_kernel_to_gemma3
-=======
-from liger_kernel.transformers import apply_liger_kernel_to_llava
->>>>>>> f2485296
 from liger_kernel.transformers import apply_liger_kernel_to_mllama
 from liger_kernel.transformers import apply_liger_kernel_to_paligemma
 from liger_kernel.transformers import apply_liger_kernel_to_qwen2_5_vl
@@ -27,11 +24,8 @@
 from test.utils import load_processor_config
 from test.utils import load_tokenizer_config
 from test.utils import multimodal_collate_fn
-<<<<<<< HEAD
+from test.utils import revert_liger_kernel_to_llava
 from test.utils import revert_liger_kernel_to_gemma3
-=======
-from test.utils import revert_liger_kernel_to_llava
->>>>>>> f2485296
 from test.utils import revert_liger_kernel_to_mllama
 from test.utils import revert_liger_kernel_to_Paligemma
 from test.utils import revert_liger_kernel_to_qwen2_5_vl
@@ -108,7 +102,7 @@
 except ImportError:
     PALIGEMMA_AVAILABLE = False
 
-<<<<<<< HEAD
+
 try:
     # Gemma3 is only available in transformers>=4.50.0
     from transformers.models.gemma3.configuration_gemma3 import Gemma3Config
@@ -120,8 +114,6 @@
     GEMMA3_AVAILABLE = True
 except ImportError:
     GEMMA3_AVAILABLE = False
-=======
->>>>>>> f2485296
 
 from liger_kernel.utils import infer_device
 
@@ -297,7 +289,6 @@
         ),
     )
 
-<<<<<<< HEAD
 if GEMMA3_AVAILABLE:
     MINI_MODEL_SETUPS["mini_gemma3"] = MiniModelConfig(
         liger_kernel_patch_func=functools.partial(apply_liger_kernel_to_gemma3, fused_linear_cross_entropy=False),
@@ -343,9 +334,6 @@
         ),
     )
 
-
-=======
->>>>>>> f2485296
 if QWEN2_VL_AVAILABLE:
     MINI_MODEL_SETUPS["mini_qwen2_vl"] = MiniModelConfig(
         liger_kernel_patch_func=functools.partial(apply_liger_kernel_to_qwen2_vl, fused_linear_cross_entropy=False),
