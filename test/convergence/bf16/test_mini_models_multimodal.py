--- conflicted
+++ resolved
@@ -68,18 +68,6 @@
     MLLAMA_AVAILABLE = False
 
 try:
-<<<<<<< HEAD
-    from transformers import CLIPImageProcessor
-    from transformers import CLIPVisionConfig
-    from transformers import LlamaConfig
-    from transformers.models.llava.configuration_llava import LlavaConfig
-    from transformers.models.llava.modeling_llava import LlavaForConditionalGeneration
-    from transformers.models.llava.processing_llava import LlavaProcessor
-
-    LLAVA_AVAILABLE = True
-except ImportError:
-    LLAVA_AVAILABLE = False
-=======
     from transformers.models.gemma.tokenization_gemma_fast import GemmaTokenizerFast
     from transformers.models.gemma2.configuration_gemma2 import Gemma2Config
     from transformers.models.paligemma.configuration_paligemma import PaliGemmaConfig
@@ -91,8 +79,19 @@
     PALIGEMMA_AVAILABLE = True
 except ImportError:
     PALIGEMMA_AVAILABLE = False
->>>>>>> cc0c945e
-
+
+try:
+    from transformers import CLIPImageProcessor
+    from transformers import CLIPVisionConfig
+    from transformers import LlamaConfig
+    from transformers.models.llava.configuration_llava import LlavaConfig
+    from transformers.models.llava.modeling_llava import LlavaForConditionalGeneration
+    from transformers.models.llava.processing_llava import LlavaProcessor
+
+    LLAVA_AVAILABLE = True
+except ImportError:
+    LLAVA_AVAILABLE = False
+    
 from liger_kernel.utils import infer_device
 
 device = infer_device()
@@ -428,7 +427,7 @@
         fast_tokenizer = PreTrainedTokenizerFast(tokenizer_object=tokenizer_base, **tokenizer_config)
         image_processor = MllamaImageProcessor(size={"height": 560, "width": 560})
         return MllamaProcessor(image_processor=image_processor, tokenizer=fast_tokenizer)
-<<<<<<< HEAD
+
     elif model_name == "mini_llava":
         tokenizer_config = load_tokenizer_config(
             os.path.join(
@@ -446,14 +445,19 @@
             os.path.join(
                 FAKE_CONFIGS_PATH,
                 "Llava/llava-1.5-7b-hf/processor_config.json",
-=======
+            )
+        )
+        
+        fast_tokenizer = PreTrainedTokenizerFast(tokenizer_object=tokenizer_base, **tokenizer_config)
+        image_processor = CLIPImageProcessor(**image_processor_config)
+
+        return LlavaProcessor(**processor_config, image_processor=image_processor, tokenizer=fast_tokenizer)
 
     elif model_name == "mini_paligemma":
         tokenizer_config = load_tokenizer_config(
             os.path.join(
                 FAKE_CONFIGS_PATH,
                 "Google/Paligemma/paligemma-3b-pt-224/tokenizer_config.json",
->>>>>>> cc0c945e
             )
         )
         tokenizer_base = train_bpe_tokenizer(
@@ -465,18 +469,11 @@
                 )
             ]
         )
-<<<<<<< HEAD
-
-        fast_tokenizer = PreTrainedTokenizerFast(tokenizer_object=tokenizer_base, **tokenizer_config)
-        image_processor = CLIPImageProcessor(**image_processor_config)
-
-        return LlavaProcessor(**processor_config, image_processor=image_processor, tokenizer=fast_tokenizer)
-=======
+        
         fast_tokenizer = GemmaTokenizerFast(tokenizer_object=tokenizer_base, **tokenizer_config)
         image_processor = SiglipImageProcessor(size={"height": 224, "width": 224}, image_seq_length=256)
         return PaliGemmaProcessor(image_processor=image_processor, tokenizer=fast_tokenizer)
 
->>>>>>> cc0c945e
     else:
         raise ValueError(f"Processor not available for model {model_name}")
 
@@ -672,11 +669,7 @@
             ],
         ),
         pytest.param(
-<<<<<<< HEAD
-            "mini_llava",
-=======
             "mini_paligemma",
->>>>>>> cc0c945e
             32,
             1e-4,
             torch.bfloat16,
@@ -689,13 +682,27 @@
             marks=[
                 pytest.mark.skipif(not supports_bfloat16(), reason="bfloat16 not supported on this GPU"),
                 pytest.mark.skipif(
-<<<<<<< HEAD
+                    not PALIGEMMA_AVAILABLE,
+                    reason="Paligemma not available in this version of transformers",
+                ),
+            ],
+        ),
+        pytest.param(
+            "mini_llava",
+            32,
+            1e-4,
+            torch.bfloat16,
+            1e-3,
+            1e-2,
+            1e-1,
+            1e-2,
+            1e-2,
+            1e-2,
+            marks=[
+                pytest.mark.skipif(not supports_bfloat16(), reason="bfloat16 not supported on this GPU"),
+                pytest.mark.skipif(
                     not LLAVA_AVAILABLE,
                     reason="LLaVa not available in this version of transformers",
-=======
-                    not PALIGEMMA_AVAILABLE,
-                    reason="Paligemma not available in this version of transformers",
->>>>>>> cc0c945e
                 ),
             ],
         ),
