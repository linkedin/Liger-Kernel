--- conflicted
+++ resolved
@@ -700,12 +700,8 @@
         rtol=loss_rtol,
     )
 
-<<<<<<< HEAD
     # import pdb; pdb.set_trace()
     # Compare the logits.grad from the last step instead of logits, liger implementation doesn't keep logits
-=======
-    # Compare the logits from the last step
->>>>>>> 21c8215b
     assert_verbose_allclose(
         expected_output["logits"].grad,
         actual_output["logits"].grad,
