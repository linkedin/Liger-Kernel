import pytest
import torch

from datasets import load_from_disk
from torch.utils.data import DataLoader
from transformers.models.gemma import GemmaConfig
from transformers.models.gemma import GemmaForCausalLM
from transformers.models.gemma2 import Gemma2Config
from transformers.models.gemma2 import Gemma2ForCausalLM
from transformers.models.llama import LlamaConfig
from transformers.models.llama import LlamaForCausalLM
from transformers.models.mistral import MistralConfig
from transformers.models.mistral import MistralForCausalLM
from transformers.models.mixtral import MixtralConfig
from transformers.models.mixtral import MixtralForCausalLM
from transformers.models.phi3 import Phi3Config
from transformers.models.phi3 import Phi3ForCausalLM
from transformers.models.qwen2 import Qwen2Config
from transformers.models.qwen2 import Qwen2ForCausalLM

from liger_kernel.transformers import apply_liger_kernel_to_gemma
from liger_kernel.transformers import apply_liger_kernel_to_gemma2
from liger_kernel.transformers import apply_liger_kernel_to_granite
from liger_kernel.transformers import apply_liger_kernel_to_llama
from liger_kernel.transformers import apply_liger_kernel_to_mistral
from liger_kernel.transformers import apply_liger_kernel_to_mixtral
from liger_kernel.transformers import apply_liger_kernel_to_mllama
from liger_kernel.transformers import apply_liger_kernel_to_olmo2
from liger_kernel.transformers import apply_liger_kernel_to_phi3
from liger_kernel.transformers import apply_liger_kernel_to_qwen2
from liger_kernel.transformers import apply_liger_kernel_to_qwen2_vl
from test.utils import DEFAULT_DATASET_PATH
from test.utils import MiniModelConfig
from test.utils import assert_verbose_allclose
from test.utils import revert_liger_kernel_to_gemma
from test.utils import revert_liger_kernel_to_gemma2
from test.utils import revert_liger_kernel_to_granite
from test.utils import revert_liger_kernel_to_llama
from test.utils import revert_liger_kernel_to_mistral
from test.utils import revert_liger_kernel_to_mixtral
from test.utils import revert_liger_kernel_to_mllama
from test.utils import revert_liger_kernel_to_olmo2
from test.utils import revert_liger_kernel_to_phi3
from test.utils import revert_liger_kernel_to_qwen2
from test.utils import revert_liger_kernel_to_qwen2_vl
from test.utils import set_seed
from test.utils import simple_collate_fn
from test.utils import supports_bfloat16

try:
    # Mllama is only available in transformers>=4.45.0
    from transformers.models.mllama.configuration_mllama import MllamaTextConfig
    from transformers.models.mllama.modeling_mllama import MllamaForCausalLM

    MLLAMA_AVAILABLE = True
except ImportError:
    MLLAMA_AVAILABLE = False

try:
    # Qwen2-VL is only available in transformers>4.44.2
    from transformers.models.qwen2_vl.configuration_qwen2_vl import Qwen2VLConfig
    from transformers.models.qwen2_vl.modeling_qwen2_vl import Qwen2VLForConditionalGeneration

    QWEN2_VL_AVAILABLE = True
except ImportError:
    QWEN2_VL_AVAILABLE = False

try:
<<<<<<< HEAD
    # OLMO2 is only available in transformers>=4.47.0
    from transformers.models.olmo2.configuration_olmo2 import Olmo2Config
    from transformers.models.olmo2.modeling_olmo2 import Olmo2ForCausalLM

    OLMO2_AVAILABLE = True
except ImportError:
    OLMO2_AVAILABLE = False
=======
    from transformers.models.granite import GraniteConfig
    from transformers.models.granite import GraniteForCausalLM

    GRANITE_AVAILABLE = True
except ImportError:
    GRANITE_AVAILABLE = False
>>>>>>> f4a51fb8

from liger_kernel.utils import infer_device

device = infer_device()

MINI_MODEL_SETUPS = {
    "mini_llama3": MiniModelConfig(
        liger_kernel_patch_func=apply_liger_kernel_to_llama,
        liger_kernel_patch_revert_func=revert_liger_kernel_to_llama,
        model_class=LlamaForCausalLM,
        mini_model_config=LlamaConfig(
            attention_bias=False,
            attention_dropout=0.0,
            # Special token ids/vocab size to match Mistral-7B tokenizer used to create the tokenized dataset
            # https://huggingface.co/mistralai/Mistral-7B-v0.1/blob/main/config.json
            bos_token_id=1,  # 128000
            eos_token_id=2,  # 128001
            hidden_act="silu",
            hidden_size=1024,  # 4096
            initializer_range=0.02,
            intermediate_size=2048,  # 14336
            max_position_embeddings=8192,
            num_attention_heads=8,  # 32
            num_hidden_layers=4,  # 32
            num_key_value_heads=2,  # 8
            pretraining_tp=1,
            rms_norm_eps=1e-5,
            rope_scaling=None,
            rope_theta=500000.0,
            tie_word_embeddings=False,
            use_cache=True,
            vocab_size=32000,  # 128256,
            # At rope backward
            # Eager produces incontiguous dq and dk
            # SDPA produces contiguous dq and incontiguous dk
            # Flash_attn produces contiguous dq and dk
            attn_implementation="sdpa",  # default value, pytorch native attention
        ),
    ),
    "mini_qwen2": MiniModelConfig(
        liger_kernel_patch_func=apply_liger_kernel_to_qwen2,
        liger_kernel_patch_revert_func=revert_liger_kernel_to_qwen2,
        model_class=Qwen2ForCausalLM,
        mini_model_config=Qwen2Config(
            attention_dropout=0.0,
            bos_token_id=1,  # 151643
            eos_token_id=2,  # 151643
            hidden_act="silu",
            hidden_size=896,
            initializer_range=0.02,
            intermediate_size=4864,
            max_position_embeddings=32768,  # 131072
            num_attention_heads=8,
            num_hidden_layers=4,
            num_key_value_heads=2,
            rms_norm_eps=1e-6,
            rope_theta=1000000.0,
            sliding_window=131072,
            tie_word_embeddings=True,
            use_cache=True,
            vocab_size=32000,  # 151936
            # At rope backward
            # Eager produces incontiguous dq and dk
            # SDPA produces contiguous dq and incontiguous dk
            # Flash_attn produces contiguous dq and dk
            attn_implementation="sdpa",  # default value, pytorch native attention
        ),
    ),
    "mini_phi3": MiniModelConfig(
        liger_kernel_patch_func=apply_liger_kernel_to_phi3,
        liger_kernel_patch_revert_func=revert_liger_kernel_to_phi3,
        model_class=Phi3ForCausalLM,
        mini_model_config=Phi3Config(
            attention_dropout=0.0,
            bos_token_id=1,
            eos_token_id=2,  # 32000
            hidden_act="silu",
            hidden_size=896,  # 3072
            initializer_range=0.02,
            intermediate_size=4864,  # 8192
            max_position_embeddings=4096,
            num_attention_heads=8,  # 32
            num_hidden_layers=4,  # 32
            num_key_value_heads=None,  # defaults to num_attention_heads
            rms_norm_eps=1e-5,
            rope_theta=10000.0,
            sliding_window=None,
            tie_word_embeddings=False,
            use_cache=True,
            vocab_size=32064,
            attn_implementation="eager",
        ),
    ),
    "mini_mistral": MiniModelConfig(
        liger_kernel_patch_func=apply_liger_kernel_to_mistral,
        liger_kernel_patch_revert_func=revert_liger_kernel_to_mistral,
        model_class=MistralForCausalLM,
        mini_model_config=MistralConfig(
            attention_dropout=0.0,
            bos_token_id=1,
            eos_token_id=2,
            hidden_act="silu",
            hidden_size=1024,
            initializer_range=0.02,
            intermediate_size=2048,
            max_position_embeddings=32768,
            num_attention_heads=8,
            num_hidden_layers=4,
            num_key_value_heads=2,
            rms_norm_eps=1e-5,
            rope_theta=10000.0,
            sliding_window=4096,
            tie_word_embeddings=False,
            use_cache=True,
            vocab_size=32000,
            attn_implementation="sdpa",
        ),
    ),
    "mini_mixtral": MiniModelConfig(
        liger_kernel_patch_func=apply_liger_kernel_to_mixtral,
        liger_kernel_patch_revert_func=revert_liger_kernel_to_mixtral,
        model_class=MixtralForCausalLM,
        mini_model_config=MixtralConfig(
            attention_dropout=0.0,
            bos_token_id=1,
            eos_token_id=2,
            hidden_act="silu",
            hidden_size=512,  # 4096
            initializer_range=0.02,
            intermediate_size=2048,  # 14336
            max_position_embeddings=32768,  # 32768
            num_attention_heads=8,  # 32
            num_hidden_layers=4,  # 32
            num_key_value_heads=2,  # 8
            rms_norm_eps=1e-5,
            rope_theta=10000.0,
            sliding_window=4096,
            tie_word_embeddings=False,
            use_cache=True,
            vocab_size=32000,
            attn_implementation="sdpa",
        ),
    ),
    "mini_gemma1": MiniModelConfig(
        liger_kernel_patch_func=apply_liger_kernel_to_gemma,
        liger_kernel_patch_revert_func=revert_liger_kernel_to_gemma,
        model_class=GemmaForCausalLM,
        mini_model_config=GemmaConfig(
            vocab_size=32000,  # 256000
            hidden_size=1024,  # 3072
            intermediate_size=2048,  # 24576
            num_hidden_layers=4,  # 28
            num_attention_heads=4,  # 16
            num_key_value_heads=4,  # 16
            head_dim=256,
            # gemma1 model config uses `hidden_act` and point it to gelu,
            # https://huggingface.co/google/gemma-7b/blob/main/config.json#L10
            # but in reality it's ignored and HuggingFace will use tanh approximation:
            # https://github.com/huggingface/transformers/blob/v4.40.1/src/transformers/models/gemma/modeling_gemma.py#L175
            hidden_act="gelu",
            max_position_embeddings=8192,
            initializer_range=0.02,
            rms_norm_eps=1e-06,
            use_cache=True,
            pad_token_id=0,
            # Special token ids/vocab size to match Mistral-7B tokenizer used to create the tokenized dataset
            # https://huggingface.co/mistralai/Mistral-7B-v0.1/blob/main/config.json
            bos_token_id=1,  # 128000
            eos_token_id=2,  # 128001
            tie_word_embeddings=True,
            rope_theta=10000.0,
            attention_bias=False,
            attention_dropout=0.0,
        ),
    ),
    "mini_gemma1.1": MiniModelConfig(
        liger_kernel_patch_func=apply_liger_kernel_to_gemma,
        liger_kernel_patch_revert_func=revert_liger_kernel_to_gemma,
        model_class=GemmaForCausalLM,
        mini_model_config=GemmaConfig(
            vocab_size=32000,  # 256000
            hidden_size=1024,  # 3072
            intermediate_size=2048,  # 24576
            num_hidden_layers=4,  # 28
            num_attention_heads=4,  # 16
            num_key_value_heads=4,  # 16
            head_dim=256,
            hidden_activation="gelu_pytorch_tanh",
            max_position_embeddings=8192,
            initializer_range=0.02,
            rms_norm_eps=1e-06,
            use_cache=True,
            pad_token_id=0,
            # Special token ids/vocab size to match Mistral-7B tokenizer used to create the tokenized dataset
            # https://huggingface.co/mistralai/Mistral-7B-v0.1/blob/main/config.json
            bos_token_id=1,  # 128000
            eos_token_id=2,  # 128001
            tie_word_embeddings=True,
            rope_theta=10000.0,
            attention_bias=False,
            attention_dropout=0.0,
        ),
    ),
    "mini_gemma2": MiniModelConfig(
        liger_kernel_patch_func=apply_liger_kernel_to_gemma2,
        liger_kernel_patch_revert_func=revert_liger_kernel_to_gemma2,
        model_class=Gemma2ForCausalLM,
        mini_model_config=Gemma2Config(
            vocab_size=32000,  # 256000
            hidden_size=1024,  # 3072
            intermediate_size=2048,  # 24576
            num_hidden_layers=4,  # 28
            num_attention_heads=4,  # 16
            num_key_value_heads=4,  # 16
            head_dim=256,
            hidden_activation="gelu_pytorch_tanh",
            max_position_embeddings=8192,
            initializer_range=0.02,
            rms_norm_eps=1e-06,
            use_cache=True,
            pad_token_id=0,
            # Special token ids/vocab size to match Mistral-7B tokenizer used to create the tokenized dataset
            # https://huggingface.co/mistralai/Mistral-7B-v0.1/blob/main/config.json
            bos_token_id=1,  # 128000
            eos_token_id=2,  # 128001
            tie_word_embeddings=True,
            rope_theta=10000.0,
            attention_bias=False,
            attention_dropout=0.0,
            attn_implementation="eager",
        ),
    ),
}

if MLLAMA_AVAILABLE:
    MINI_MODEL_SETUPS["mini_mllama"] = MiniModelConfig(
        liger_kernel_patch_func=apply_liger_kernel_to_mllama,
        liger_kernel_patch_revert_func=revert_liger_kernel_to_mllama,
        model_class=MllamaForCausalLM,
        mini_model_config=MllamaTextConfig(
            bos_token_id=1,  # 128000
            eos_token_id=2,  # 128001
            pad_token_id=2,
            cross_attention_layers=None,
            dropout=0,
            hidden_act="silu",
            hidden_size=1024,  # 4096
            initializer_range=0.02,
            intermediate_size=2048,  # 14336
            max_position_embeddings=131_072,
            num_attention_heads=8,  # 32
            num_hidden_layers=4,  # 40
            num_key_value_heads=2,  # 8
            rms_norm_eps=1e-5,
            rope_scaling=dict(
                factor=8.0,
                high_freq_factor=4.0,
                low_freq_factor=1.0,
                original_max_position_embeddings=8192,
                rope_type="llama3",
            ),
            rope_theta=500_000,
            tie_word_embeddings=False,
            use_cache=True,
            vocab_size=32000,  # 128256,
            attn_implementation="sdpa",  # default value, pytorch native attention
        ),
    )

if QWEN2_VL_AVAILABLE:
    MINI_MODEL_SETUPS["mini_qwen2_vl"] = MiniModelConfig(
        liger_kernel_patch_func=apply_liger_kernel_to_qwen2_vl,
        liger_kernel_patch_revert_func=revert_liger_kernel_to_qwen2_vl,
        model_class=Qwen2VLForConditionalGeneration,
        mini_model_config=Qwen2VLConfig(
            attention_dropout=0.0,
            # bos and eos set to match the Mistral-7B tokenizer used to create the test dataset
            # https://huggingface.co/mistralai/Mistral-7B-v0.1/blob/main/config.json
            bos_token_id=1,  # 151643
            eos_token_id=2,  # 151645
            vision_start_token_id=32765,  # vocab_size - 5
            vision_end_token_id=32766,  # vocab_size - 4
            vision_token_id=32767,  # vocab_size - 3
            image_token_id=32768,  # vocab_size - 2
            video_token_id=32769,  # vocab_size - 1
            hidden_act="silu",
            hidden_size=1536,  # 8192
            initializer_range=0.02,
            intermediate_size=4864,  # 29568
            max_position_embeddings=32768,
            max_window_layers=4,  # 80
            num_attention_heads=12,  # 64
            num_hidden_layers=4,  # 80
            num_key_value_heads=2,  # 8
            rms_norm_eps=1e-6,  # 1e-5
            rope_theta=1000000.0,
            rope_scaling=dict(
                type="mrope",
                mrope_section=[16, 24, 24],  # (temporal, height, width)
            ),
            sliding_window=4096,
            tie_word_embeddings=False,
            use_cache=True,
            vocab_size=32768,  # 152064  # >32k, Mistral-7B tokenizer vocab size
            use_sliding_window=False,
            vision_config={
                "depth": 4,  # 32
                "embed_dim": 1280,
                "mlp_ratio": 4,
                "num_heads": 16,
                "in_chans": 3,
                "hidden_size": 128,  # 1536
                "patch_size": 14,
                "spatial_merge_size": 2,
                "spatial_patch_size": 14,
                "temporal_patch_size": 2,
            },
            attn_implementation="sdpa",
        ),
    )

<<<<<<< HEAD
if OLMO2_AVAILABLE:
    MINI_MODEL_SETUPS["mini_olmo2"] = MiniModelConfig(
        liger_kernel_patch_func=apply_liger_kernel_to_olmo2,
        liger_kernel_patch_revert_func=revert_liger_kernel_to_olmo2,
        model_class=Olmo2ForCausalLM,
        mini_model_config=Olmo2Config(
            bos_token_id=1,  # 128000
            eos_token_id=2,  # 128001
            pad_token_id=2,
            cross_attention_layers=None,
            dropout=0,
=======
if GRANITE_AVAILABLE:
    MINI_MODEL_SETUPS["mini_granite3"] = MiniModelConfig(
        liger_kernel_patch_func=apply_liger_kernel_to_granite,
        liger_kernel_patch_revert_func=revert_liger_kernel_to_granite,
        model_class=GraniteForCausalLM,
        mini_model_config=GraniteConfig(
            attention_bias=False,
            attention_dropout=0.1,
            # Special token ids/vocab size to match Mistral-7B tokenizer used to create the tokenized dataset
            # https://huggingface.co/mistralai/Mistral-7B-v0.1/blob/main/config.json
            bos_token_id=1,  # 128000
            eos_token_id=2,  # 128001
>>>>>>> f4a51fb8
            hidden_act="silu",
            hidden_size=1024,  # 4096
            initializer_range=0.02,
            intermediate_size=2048,  # 14336
<<<<<<< HEAD
            max_position_embeddings=4096,
            num_attention_heads=8,  # 32
            num_hidden_layers=4,  # 40
            num_key_value_heads=2,  # 8
            rms_norm_eps=1e-5,
            rope_scaling=None,
            rope_theta=500_000,
            tie_word_embeddings=False,
            use_cache=True,
            vocab_size=32000,  # 128256,
=======
            max_position_embeddings=8192,
            num_attention_heads=8,  # 32
            num_hidden_layers=4,  # 32
            num_key_value_heads=2,  # 8
            pretraining_tp=1,
            rms_norm_eps=1e-5,
            rope_scaling=None,
            rope_theta=500000.0,
            tie_word_embeddings=False,
            use_cache=True,
            vocab_size=32000,  # 128256,
            # At rope backward
            # Eager produces incontiguous dq and dk
            # SDPA produces contiguous dq and incontiguous dk
            # Flash_attn produces contiguous dq and dk
>>>>>>> f4a51fb8
            attn_implementation="sdpa",  # default value, pytorch native attention
        ),
    )


def create_model(model_name="mini_llama3"):
    """
    Create a mini version model
    The commented values are the original values
    """
    model_config = MINI_MODEL_SETUPS[model_name].mini_model_config
    model_class = MINI_MODEL_SETUPS[model_name].model_class
    return model_class(model_config)


def run_mini_model(
    model_name="mini_llama3",
    num_steps=100,
    dtype=torch.bfloat16,
    lr=1e-5,
    with_liger=False,
):
    # If we move it to the beginning of test_mini_model, the two runs are initialized with different weights.
    # This is due to RNG (Random Number Generator). The formula of RNG progression is x_(n+1) = (a * x_n + c) % m
    # Everytime RNG is used, like randomly initialzing weight, the RNG progresses to the next state.
    # Therefore, we have to reset RNG before we create the model to ensure the weight initialization started from the same RNG state.

    set_seed(42)

    revert_kwargs = {"model_config": MINI_MODEL_SETUPS[model_name]}
    if "mllama" in model_name:
        revert_kwargs["model_type"] = "causal_lm"

    if with_liger is True:
        kwargs = {
            "rope": True,
            "rms_norm": True,
        }

        model_supports_layer_norm = "qwen2_vl" in model_name
        if model_supports_layer_norm:
            kwargs["layer_norm"] = True

        if "gemma" in model_name:
            kwargs["geglu"] = True
        else:
            kwargs["swiglu"] = True

        # fused_linear_cross_entropy is not supported in mini_granite3
        kwargs["fused_linear_cross_entropy"] = True if model_name != "mini_granite3" else False
        kwargs["cross_entropy"] = False

        MINI_MODEL_SETUPS[model_name].liger_kernel_patch_func(**kwargs)
    else:
        MINI_MODEL_SETUPS[model_name].liger_kernel_patch_revert_func(**revert_kwargs)

    model = create_model(model_name).to(dtype).to(device)

    train_dataset = load_from_disk(DEFAULT_DATASET_PATH)
    loader = DataLoader(train_dataset, batch_size=16, shuffle=False, collate_fn=simple_collate_fn)
    loader_iter = iter(loader)
    optimizer = torch.optim.AdamW(model.parameters(), lr=lr)

    loss_list = []

    for i in range(num_steps):
        batch = next(loader_iter).to(model.device)
        optimizer.zero_grad()
        output = model(**batch)
        output.loss.backward()
        optimizer.step()
        print(f"Step {i}, Loss: {output.loss.item()}")
        loss_list.append(output.loss.item())

    MINI_MODEL_SETUPS[model_name].liger_kernel_patch_revert_func(**revert_kwargs)
    return {"loss": loss_list, "logits": output.logits, "model": model}


@pytest.mark.parametrize(
    "model_name, num_steps, lr, dtype, loss_atol, loss_rtol, logits_atol, logits_rtol, param_atol, param_rtol",
    [
        pytest.param(
            "mini_llama3",
            32,
            1e-4,
            torch.bfloat16,
            1e-3,
            1e-2,
            1e-1,
            1e-2,
            1e-2,
            1e-2,
            marks=pytest.mark.skipif(not supports_bfloat16(), reason="bfloat16 not supported on this GPU"),
        ),
        pytest.param(
            "mini_granite3",
            32,
            1e-4,
            torch.bfloat16,
            1e-3,
            1e-2,
            1e-1,
            1e-2,
            1e-2,
            1e-2,
            marks=[
                pytest.mark.skipif(not supports_bfloat16(), reason="bfloat16 not supported on this GPU"),
                pytest.mark.skipif(
                    not GRANITE_AVAILABLE,
                    reason="Granite not available in this version of transformers",
                ),
            ],
        ),
        pytest.param(
            "mini_mllama",
            32,
            1e-4,
            torch.bfloat16,
            1e-3,
            1e-2,
            1e-1,
            1e-2,
            1e-2,
            1e-2,
            marks=[
                pytest.mark.skipif(not supports_bfloat16(), reason="bfloat16 not supported on this GPU"),
                pytest.mark.skipif(
                    not MLLAMA_AVAILABLE,
                    reason="Mllama not available in this version of transformers",
                ),
            ],
        ),
        pytest.param(
            "mini_qwen2",
            32,
            1e-4,
            torch.bfloat16,
            1e-3,
            1e-2,
            1e-1,
            1e-2,
            1e-2,
            1e-2,
            marks=pytest.mark.skipif(not supports_bfloat16(), reason="bfloat16 not supported on this GPU"),
        ),
        pytest.param(
            "mini_qwen2_vl",
            32,
            1e-4,
            torch.bfloat16,
            1e-3,
            5e-2,
            1e-1,
            1e-2,
            1e-2,
            1e-2,
            marks=[
                pytest.mark.skipif(not supports_bfloat16(), reason="bfloat16 not supported on this GPU"),
                pytest.mark.skipif(
                    not QWEN2_VL_AVAILABLE,
                    reason="Qwen2-VL not available in this version of transformers",
                ),
            ],
        ),
        pytest.param(
            "mini_phi3",
            32,
            1e-4,
            torch.bfloat16,
            1e-3,
            1e-2,
            1e-1,
            1e-2,
            1e-2,
            1e-2,
            marks=pytest.mark.skipif(not supports_bfloat16(), reason="bfloat16 not supported on this GPU"),
        ),
        pytest.param(
            "mini_mistral",
            32,
            1e-4,
            torch.bfloat16,
            1e-3,
            1e-2,
            1e-1,
            1e-2,
            1e-2,
            1e-2,
            marks=pytest.mark.skipif(not supports_bfloat16(), reason="bfloat16 not supported on this GPU"),
        ),
        pytest.param(
            "mini_olmo2",
            32,
            1e-4,
            torch.bfloat16,
            1e-3,
            1e-2,
            1e-1,
            1e-2,
            1e-2,
            1e-2,
            marks=[
                pytest.mark.skipif(not supports_bfloat16(), reason="bfloat16 not supported on this GPU"),
                pytest.mark.skipif(
                    not OLMO2_AVAILABLE,
                    reason="OLMO2 not available in this version of transformers",
                ),
            ],
        ),
        # TODO: mixtral is flaky so disable the test for now
        # pytest.param(
        #     "mini_mixtral",
        #     32,
        #     1e-4,
        #     torch.bfloat16,
        #     1e-3,
        #     1e-2,
        #     1e-1,
        #     1e-2,
        #     1e-1,
        #     1e-2,
        #     marks=pytest.mark.skipif(
        #         not supports_bfloat16(), reason="bfloat16 not supported on this GPU"
        #     ),
        # ),
        # Gemma 1.1 and 2 has more tolerance because currently, the kernel is not a perfect match (casts are not done the same way)
        pytest.param(
            "mini_gemma1",
            32,
            1e-4,
            torch.bfloat16,
            1e-3,
            1e-2,
            1e-1,
            1e-2,
            1e-2,
            1e-2,
            marks=pytest.mark.skipif(not supports_bfloat16(), reason="bfloat16 not supported on this GPU"),
        ),
        pytest.param(
            "mini_gemma1.1",
            32,
            1e-4,
            torch.bfloat16,
            1e-3,
            1e-2,
            1e-1,
            1e-2,
            1e-2,
            1e-2,
            marks=pytest.mark.skipif(not supports_bfloat16(), reason="bfloat16 not supported on this GPU"),
        ),
        # TODO: Gemma2 test for bf16 is not passing within the tolerance range, might be casting issue, need to investigate
        # pytest.param(
        #     "mini_gemma2",
        #     32,
        #     1e-4,
        #     torch.bfloat16,
        #     1e-3,
        #     1e-2,
        #     1e-1,
        #     1e-2,
        #     1e-2,
        #     1e-2,
        #     marks=pytest.mark.skipif(
        #         not supports_bfloat16(), reason="bfloat16 not supported on this GPU"
        #     ),
        # ),
    ],
)
def test_mini_model(
    model_name,
    num_steps,
    lr,
    dtype,
    loss_atol,
    loss_rtol,
    logits_atol,
    logits_rtol,
    param_atol,
    param_rtol,
):
    # Non-liger models should be initialized and tested first to avoid the module being overridden

    expected_output = run_mini_model(model_name=model_name, num_steps=num_steps, dtype=dtype, lr=lr)

    actual_output = run_mini_model(model_name=model_name, num_steps=num_steps, dtype=dtype, lr=lr, with_liger=True)

    # Compare every step of the loss
    assert_verbose_allclose(
        torch.tensor([expected_output["loss"]]),
        torch.tensor([actual_output["loss"]]),
        atol=loss_atol,
        rtol=loss_rtol,
    )

    # No logits are materialized

    # # Compare the logits from the last step
    # assert_verbose_allclose(
    #     expected_output["logits"],
    #     actual_output["logits"],
    #     atol=logits_atol,
    #     rtol=logits_rtol,
    # )

    # Compare the params from the last step
    # Iterate over the model's parameters and compare them
    for expected_param, actual_param in zip(
        expected_output["model"].named_parameters(),
        actual_output["model"].named_parameters(),
        strict=False,
    ):
        assert_verbose_allclose(expected_param[1], actual_param[1], atol=param_atol, rtol=param_rtol)<|MERGE_RESOLUTION|>--- conflicted
+++ resolved
@@ -66,7 +66,14 @@
     QWEN2_VL_AVAILABLE = False
 
 try:
-<<<<<<< HEAD
+    from transformers.models.granite import GraniteConfig
+    from transformers.models.granite import GraniteForCausalLM
+
+    GRANITE_AVAILABLE = True
+except ImportError:
+    GRANITE_AVAILABLE = False
+
+try:
     # OLMO2 is only available in transformers>=4.47.0
     from transformers.models.olmo2.configuration_olmo2 import Olmo2Config
     from transformers.models.olmo2.modeling_olmo2 import Olmo2ForCausalLM
@@ -74,14 +81,6 @@
     OLMO2_AVAILABLE = True
 except ImportError:
     OLMO2_AVAILABLE = False
-=======
-    from transformers.models.granite import GraniteConfig
-    from transformers.models.granite import GraniteForCausalLM
-
-    GRANITE_AVAILABLE = True
-except ImportError:
-    GRANITE_AVAILABLE = False
->>>>>>> f4a51fb8
 
 from liger_kernel.utils import infer_device
 
@@ -403,19 +402,6 @@
         ),
     )
 
-<<<<<<< HEAD
-if OLMO2_AVAILABLE:
-    MINI_MODEL_SETUPS["mini_olmo2"] = MiniModelConfig(
-        liger_kernel_patch_func=apply_liger_kernel_to_olmo2,
-        liger_kernel_patch_revert_func=revert_liger_kernel_to_olmo2,
-        model_class=Olmo2ForCausalLM,
-        mini_model_config=Olmo2Config(
-            bos_token_id=1,  # 128000
-            eos_token_id=2,  # 128001
-            pad_token_id=2,
-            cross_attention_layers=None,
-            dropout=0,
-=======
 if GRANITE_AVAILABLE:
     MINI_MODEL_SETUPS["mini_granite3"] = MiniModelConfig(
         liger_kernel_patch_func=apply_liger_kernel_to_granite,
@@ -428,23 +414,10 @@
             # https://huggingface.co/mistralai/Mistral-7B-v0.1/blob/main/config.json
             bos_token_id=1,  # 128000
             eos_token_id=2,  # 128001
->>>>>>> f4a51fb8
             hidden_act="silu",
             hidden_size=1024,  # 4096
             initializer_range=0.02,
             intermediate_size=2048,  # 14336
-<<<<<<< HEAD
-            max_position_embeddings=4096,
-            num_attention_heads=8,  # 32
-            num_hidden_layers=4,  # 40
-            num_key_value_heads=2,  # 8
-            rms_norm_eps=1e-5,
-            rope_scaling=None,
-            rope_theta=500_000,
-            tie_word_embeddings=False,
-            use_cache=True,
-            vocab_size=32000,  # 128256,
-=======
             max_position_embeddings=8192,
             num_attention_heads=8,  # 32
             num_hidden_layers=4,  # 32
@@ -460,7 +433,35 @@
             # Eager produces incontiguous dq and dk
             # SDPA produces contiguous dq and incontiguous dk
             # Flash_attn produces contiguous dq and dk
->>>>>>> f4a51fb8
+            attn_implementation="sdpa",  # default value, pytorch native attention
+        ),
+    )
+
+if OLMO2_AVAILABLE:
+    MINI_MODEL_SETUPS["mini_olmo2"] = MiniModelConfig(
+        liger_kernel_patch_func=apply_liger_kernel_to_olmo2,
+        liger_kernel_patch_revert_func=revert_liger_kernel_to_olmo2,
+        model_class=Olmo2ForCausalLM,
+        mini_model_config=Olmo2Config(
+            bos_token_id=1,  # 128000
+            eos_token_id=2,  # 128001
+            pad_token_id=2,
+            cross_attention_layers=None,
+            dropout=0,
+            hidden_act="silu",
+            hidden_size=1024,  # 4096
+            initializer_range=0.02,
+            intermediate_size=2048,  # 14336
+            max_position_embeddings=4096,
+            num_attention_heads=8,  # 32
+            num_hidden_layers=4,  # 40
+            num_key_value_heads=2,  # 8
+            rms_norm_eps=1e-5,
+            rope_scaling=None,
+            rope_theta=500_000,
+            tie_word_embeddings=False,
+            use_cache=True,
+            vocab_size=32000,  # 128256,
             attn_implementation="sdpa",  # default value, pytorch native attention
         ),
     )
