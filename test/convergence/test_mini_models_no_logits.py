--- conflicted
+++ resolved
@@ -323,13 +323,9 @@
         ("mini_phi3", 32, 1e-4, torch.float32, 1e-8, 1e-5, 5e-3, 1e-5, 5e-3, 1e-5),
         ("mini_phi3", 32, 1e-4, torch.bfloat16, 1e-8, 1e-5, 1e-2, 1e-5, 1e-2, 1e-5),
         ("mini_mistral", 32, 1e-4, torch.float32, 1e-8, 1e-5, 5e-3, 1e-5, 5e-3, 1e-5),
-<<<<<<< HEAD
-        ("mini_mistral", 32, 1e-4, torch.bfloat16, 1e-8, 1e-5, 1e-1, 1e-5, 1e-2, 1e-5),
+        ("mini_mistral", 32, 1e-4, torch.bfloat16, 1e-8, 1e-5, 1e-2, 1e-5, 1e-2, 1e-5),
         ("mini_mixtral", 32, 1e-4, torch.float32, 5e-4, 1e-4, 5e-3, 1e-5, 1e-2, 1e-5),
         ("mini_mixtral", 32, 1e-4, torch.bfloat16, 1e-8, 1e-5, 1e-1, 1e-5, 1e-2, 1e-5),
-=======
-        ("mini_mistral", 32, 1e-4, torch.bfloat16, 1e-8, 1e-5, 1e-2, 1e-5, 1e-2, 1e-5),
->>>>>>> e157925b
         # Gemma 1.1 and 2 has more tolerance because currently, the kernel is not a perfect match (casts are not done the same way)
         ("mini_gemma1", 32, 1e-4, torch.float32, 1e-8, 1e-4, 5e-3, 1e-5, 5e-3, 1e-5),
         ("mini_gemma1", 32, 1e-4, torch.bfloat16, 1e-2, 1e-4, 2e-1, 1e-5, 1e-2, 1e-5),
