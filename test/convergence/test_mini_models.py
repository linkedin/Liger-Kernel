import functools
import os
from test.utils import (
    DEFAULT_DATASET_PATH,
    MiniModelConfig,
    assert_verbose_allclose,
    set_seed,
    simple_collate_fn,
)

import pytest
import torch
from datasets import load_from_disk
from torch.utils.data import DataLoader
from transformers.models.gemma import GemmaConfig, GemmaForCausalLM
from transformers.models.gemma2 import Gemma2Config, Gemma2ForCausalLM
from transformers.models.llama import LlamaConfig, LlamaForCausalLM
from transformers.models.mistral import MistralConfig, MistralForCausalLM
from transformers.models.mixtral import MixtralConfig, MixtralForCausalLM
from transformers.models.phi3 import Phi3Config, Phi3ForCausalLM
from transformers.models.qwen2 import Qwen2Config, Qwen2ForCausalLM

from liger_kernel.transformers import (
    apply_liger_kernel_to_gemma,
    apply_liger_kernel_to_gemma2,
    apply_liger_kernel_to_llama,
    apply_liger_kernel_to_mistral,
    apply_liger_kernel_to_mixtral,
    apply_liger_kernel_to_phi3,
    apply_liger_kernel_to_qwen2,
)

torch.use_deterministic_algorithms(True)

#  Only setting torch.use_deterministic_algorithms(True) throws the following error:
#  RuntimeError: Deterministic behavior was enabled with either `torch.use_deterministic_algorithms(True)` or `at::Context::setDeterministicAlgorithms(true)`,
#  but this operation is not deterministic because it uses CuBLAS and you have CUDA >= 10.2. To enable deterministic behavior in this case, you must set an
#  environment variable before running your PyTorch application: CUBLAS_WORKSPACE_CONFIG=:4096:8 or CUBLAS_WORKSPACE_CONFIG=:16:8. For more information,
#  go to https://docs.nvidia.com/cuda/cublas/index.html#results-reproducibility

os.environ["CUBLAS_WORKSPACE_CONFIG"] = ":4096:8"

MINI_MODEL_SETUPS = {
    "mini_llama3": MiniModelConfig(
        liger_kernel_patch_func=functools.partial(
            apply_liger_kernel_to_llama, fused_linear_cross_entropy=False
        ),
        model_class=LlamaForCausalLM,
        mini_model_config=LlamaConfig(
            attention_bias=False,
            attention_dropout=0.0,
            # Special token ids/vocab size to match Mistral-7B tokenizer used to create the tokenized dataset
            # https://huggingface.co/mistralai/Mistral-7B-v0.1/blob/main/config.json
            bos_token_id=1,  # 128000
            eos_token_id=2,  # 128001
            hidden_act="silu",
            hidden_size=1024,  # 4096
            initializer_range=0.02,
            intermediate_size=2048,  # 14336
            max_position_embeddings=8192,
            num_attention_heads=8,  # 32
            num_hidden_layers=4,  # 32
            num_key_value_heads=2,  # 8
            pretraining_tp=1,
            rms_norm_eps=1e-5,
            rope_scaling=None,
            rope_theta=500000.0,
            tie_word_embeddings=False,
            use_cache=True,
            vocab_size=32000,  # 128256
            # At rope backward
            # Eager produces incontiguous dq and dk
            # SDPA produces contiguous dq and incontiguous dk
            # Flash_attn produces contiguous dq and dk
            attn_implementation="sdpa",  # default value, pytorch native attention
        ),
    ),
    "mini_gemma1": MiniModelConfig(
        liger_kernel_patch_func=functools.partial(
            apply_liger_kernel_to_gemma, fused_linear_cross_entropy=False
        ),
        model_class=GemmaForCausalLM,
        mini_model_config=GemmaConfig(
            vocab_size=32000,  # 256000
            hidden_size=1024,  # 3072
            intermediate_size=2048,  # 24576
            num_hidden_layers=4,  # 28
            num_attention_heads=4,  # 16
            num_key_value_heads=4,  # 16
            head_dim=256,
            # gemma1 model config uses `hidden_act` and point it to gelu,
            # https://huggingface.co/google/gemma-7b/blob/main/config.json#L10
            # but in reality it's ignored and HuggingFace will use tanh approximation:
            # https://github.com/huggingface/transformers/blob/v4.40.1/src/transformers/models/gemma/modeling_gemma.py#L175
            hidden_act="gelu",
            max_position_embeddings=8192,
            initializer_range=0.02,
            rms_norm_eps=1e-06,
            use_cache=True,
            pad_token_id=0,
            # Special token ids/vocab size to match Mistral-7B tokenizer used to create the tokenized dataset
            # https://huggingface.co/mistralai/Mistral-7B-v0.1/blob/main/config.json
            bos_token_id=1,  # 128000
            eos_token_id=2,  # 128001
            tie_word_embeddings=True,
            rope_theta=10000.0,
            attention_bias=False,
            attention_dropout=0.0,
        ),
    ),
    "mini_gemma1.1": MiniModelConfig(
        liger_kernel_patch_func=functools.partial(
            apply_liger_kernel_to_gemma, fused_linear_cross_entropy=False
        ),
        model_class=GemmaForCausalLM,
        mini_model_config=GemmaConfig(
            vocab_size=32000,  # 256000
            hidden_size=1024,  # 3072
            intermediate_size=2048,  # 24576
            num_hidden_layers=4,  # 28
            num_attention_heads=4,  # 16
            num_key_value_heads=4,  # 16
            head_dim=256,
            hidden_activation="gelu_pytorch_tanh",
            max_position_embeddings=8192,
            initializer_range=0.02,
            rms_norm_eps=1e-06,
            use_cache=True,
            pad_token_id=0,
            # Special token ids/vocab size to match Mistral-7B tokenizer used to create the tokenized dataset
            # https://huggingface.co/mistralai/Mistral-7B-v0.1/blob/main/config.json
            bos_token_id=1,  # 128000
            eos_token_id=2,  # 128001
            tie_word_embeddings=True,
            rope_theta=10000.0,
            attention_bias=False,
            attention_dropout=0.0,
        ),
    ),
    "mini_gemma2": MiniModelConfig(
        liger_kernel_patch_func=apply_liger_kernel_to_gemma2,
        model_class=Gemma2ForCausalLM,
        mini_model_config=Gemma2Config(
            vocab_size=32000,  # 256000
            hidden_size=1024,  # 3072
            intermediate_size=2048,  # 24576
            num_hidden_layers=4,  # 28
            num_attention_heads=4,  # 16
            num_key_value_heads=4,  # 16
            head_dim=256,
            hidden_activation="gelu_pytorch_tanh",
            max_position_embeddings=8192,
            initializer_range=0.02,
            rms_norm_eps=1e-06,
            use_cache=True,
            pad_token_id=0,
            # Special token ids/vocab size to match Mistral-7B tokenizer used to create the tokenized dataset
            # https://huggingface.co/mistralai/Mistral-7B-v0.1/blob/main/config.json
            bos_token_id=1,  # 128000
            eos_token_id=2,  # 128001
            tie_word_embeddings=True,
            rope_theta=10000.0,
            attention_bias=False,
            attention_dropout=0.0,
        ),
    ),
    "mini_mistral": MiniModelConfig(
        liger_kernel_patch_func=functools.partial(
            apply_liger_kernel_to_mistral, fused_linear_cross_entropy=False
        ),
        model_class=MistralForCausalLM,
        mini_model_config=MistralConfig(
            attention_dropout=0.0,
            bos_token_id=1,
            eos_token_id=2,
            hidden_act="silu",
            hidden_size=1024,  # 4096
            initializer_range=0.02,
            intermediate_size=2048,  # 14336
            max_position_embeddings=32768,  # 32768
            num_attention_heads=8,  # 32
            num_hidden_layers=4,  # 32
            num_key_value_heads=2,  # 8
            rms_norm_eps=1e-5,
            rope_theta=10000.0,
            sliding_window=4096,
            tie_word_embeddings=False,
            use_cache=True,
            vocab_size=32000,
            attn_implementation="sdpa",
        ),
    ),
    "mini_mixtral": MiniModelConfig(
        liger_kernel_patch_func=apply_liger_kernel_to_mixtral,
        model_class=MixtralForCausalLM,
        mini_model_config=MixtralConfig(
            attention_dropout=0.0,
            bos_token_id=1,
            eos_token_id=2,
            hidden_act="silu",
            hidden_size=1024,  # 4096
            initializer_range=0.02,
            intermediate_size=2048,  # 14336
            max_position_embeddings=32768,  # 32768
            num_attention_heads=8,  # 32
            num_experts_per_tok=2,
            num_hidden_layers=4,  # 32
            num_key_value_heads=2,  # 8
            num_local_experts=8,
            output_router_logits=False,
            rms_norm_eps=1e-5,
            rope_theta=1000000.0,
            router_aux_loss_coef=0.02,
            sliding_window=None,
            tie_word_embeddings=False,
            use_cache=True,
            vocab_size=32000,
            # At rope backward
            # Eager produces incontiguous dq and dk
            # SDPA produces contiguous dq and incontiguous dk
            # Flash_attn produces contiguous dq and dk
            attn_implementation="sdpa",  # default value, pytorch native attention
        ),
    ),
    "mini_qwen2": MiniModelConfig(
        liger_kernel_patch_func=functools.partial(
            apply_liger_kernel_to_qwen2, fused_linear_cross_entropy=False
        ),
        model_class=Qwen2ForCausalLM,
        mini_model_config=Qwen2Config(
            attention_dropout=0.0,
            bos_token_id=1,  # 151643
            eos_token_id=2,  # 151643
            hidden_act="silu",
            hidden_size=896,
            initializer_range=0.02,
            intermediate_size=4864,
            max_position_embeddings=32768,  # 131072
            num_attention_heads=8,
            num_hidden_layers=4,
            num_key_value_heads=2,
            rms_norm_eps=1e-6,
            rope_theta=1000000.0,
            sliding_window=131072,
            tie_word_embeddings=True,
            use_cache=True,
            vocab_size=32000,  # 151936
            # At rope backward
            # Eager produces incontiguous dq and dk
            # SDPA produces contiguous dq and incontiguous dk
            # Flash_attn produces contiguous dq and dk
            attn_implementation="sdpa",  # default value, pytorch native attention
        ),
    ),
    "mini_phi3": MiniModelConfig(
        liger_kernel_patch_func=functools.partial(
            apply_liger_kernel_to_phi3, fused_linear_cross_entropy=False
        ),
        model_class=Phi3ForCausalLM,
        mini_model_config=Phi3Config(
            attention_dropout=0.0,
            bos_token_id=1,
            eos_token_id=2,  # 32000
            hidden_act="silu",
            hidden_size=896,  # 3072
            initializer_range=0.02,
            intermediate_size=4864,  # 8192
            max_position_embeddings=4096,
            num_attention_heads=8,  # 32
            num_hidden_layers=4,  # 32
            num_key_value_heads=None,  # defaults to num_attention_heads
            rms_norm_eps=1e-5,
            rope_theta=10000.0,
            sliding_window=None,
            tie_word_embeddings=False,
            use_cache=True,
            vocab_size=32064,
            attn_implementation="eager",
        ),
    ),
}


def create_model(model_name="mini_llama3"):
    """
    Create a mini version model
    The commented values are the original values
    """
    model_config = MINI_MODEL_SETUPS[model_name].mini_model_config
    model_class = MINI_MODEL_SETUPS[model_name].model_class
    return model_class(model_config)


def run_mini_model(
    model_name="mini_llama3",
    num_steps=100,
    dtype=torch.bfloat16,
    lr=1e-5,
    with_liger=False,
):
    # If we move it to the beginning of test_mini_model, the two runs are initialized with different weights.
    # This is due to RNG (Random Number Generator). The formula of RNG progression is x_(n+1) = (a * x_n + c) % m
    # Everytime RNG is used, like randomly initialzing weight, the RNG progresses to the next state.
    # Therefore, we have to reset RNG before we create the model to ensure the weight initialization started from the same RNG state.

    set_seed(42)

    if with_liger is True:
        kwargs = {
            "rope": True,
            "rms_norm": True,
            "cross_entropy": True,
        }
        if "gemma" in model_name:
            kwargs["geglu"] = True
        else:
            kwargs["swiglu"] = True
        MINI_MODEL_SETUPS[model_name].liger_kernel_patch_func(**kwargs)

    model = create_model(model_name).to(dtype).to("cuda")
    train_dataset = load_from_disk(DEFAULT_DATASET_PATH)

    loader = DataLoader(
        train_dataset, batch_size=16, shuffle=False, collate_fn=simple_collate_fn
    )
    loader_iter = iter(loader)
    optimizer = torch.optim.AdamW(model.parameters(), lr=lr)

    loss_list = []

    for i in range(num_steps):
        batch = next(loader_iter).to(model.device)
        output = model(**batch)
        output.loss.backward()
        optimizer.step()
        print(f"Step {i}, Loss: {output.loss.item()}")
        loss_list.append(output.loss.item())

    return {"loss": loss_list, "logits": output.logits, "model": model}


@pytest.mark.parametrize(
    "model_name, num_steps, lr, dtype, loss_atol, loss_rtol, logits_atol, logits_rtol, param_atol, param_rtol",
    [
<<<<<<< HEAD
        ("mini_gemma", 32, 1e-4, torch.float32, 1e-8, 1e-5, 5e-3, 1e-5, 5e-3, 1e-5),
        # mini_gemma has more tolerance because currently, the kernel is not a perfect match (casts are not done the same way)
        ("mini_gemma", 32, 1e-4, torch.bfloat16, 1e-8, 1e-5, 5e-3, 1e-5, 5e-3, 1e-5),
=======
        # Gemma 1.1 and 2 has more tolerance because currently, the kernel is not a perfect match (casts are not done the same way)
        ("mini_gemma1", 32, 1e-4, torch.float32, 1e-6, 1e-4, 5e-3, 1e-5, 5e-3, 1e-5),
        ("mini_gemma1", 32, 1e-4, torch.bfloat16, 1e-2, 1e-4, 2e-1, 1e-5, 1e-2, 1e-5),
        ("mini_gemma1.1", 32, 1e-4, torch.float32, 1e-6, 1e-4, 5e-3, 1e-5, 5e-3, 1e-5),
        ("mini_gemma1.1", 32, 1e-4, torch.bfloat16, 1e-2, 1e-4, 2e-1, 1e-5, 1e-2, 1e-5),
        ("mini_gemma2", 32, 1e-4, torch.float32, 1e-8, 1e-4, 5e-3, 1e-5, 5e-3, 1e-5),
        ("mini_gemma2", 32, 1e-4, torch.bfloat16, 1e-2, 1e-4, 2e-1, 1e-5, 1e-2, 1e-5),
>>>>>>> b0f4c95f
        ("mini_llama3", 32, 1e-4, torch.float32, 1e-8, 1e-5, 1e-4, 1e-5, 2e-3, 1e-5),
        ("mini_llama3", 32, 1e-4, torch.bfloat16, 1e-8, 1e-5, 1e-1, 1e-5, 1e-2, 1e-5),
        # TODO: torch 2.5.0 nightly breaks mixtral test, but torch 2.3.0 works fine
        # TODO: mixtral MoE structure makes the convergence flaky so disable the test for now. It needs high tol to pass.
        # ("mini_mixtral", 32, 1e-4, torch.float32, 1e-8, 1e-4, 5e-3, 1e-5, 8e-3, 1e-5),
        # ("mini_mixtral", 32, 1e-4, torch.bfloat16, 1e-8, 1e-5, 2.0, 1e-5, 1e-2, 1e-5),
        ("mini_mistral", 32, 1e-4, torch.float32, 1e-8, 1e-5, 5e-3, 1e-5, 5e-3, 1e-5),
        ("mini_mistral", 32, 1e-4, torch.bfloat16, 1e-8, 1e-5, 1e-1, 1e-5, 1e-2, 1e-5),
        ("mini_qwen2", 32, 1e-4, torch.float32, 1e-8, 1e-5, 5e-3, 1e-5, 5e-3, 1e-5),
        ("mini_qwen2", 32, 1e-4, torch.bfloat16, 1e-8, 1e-5, 1e-1, 1e-5, 1e-2, 1e-5),
        ("mini_phi3", 32, 1e-4, torch.float32, 1e-8, 1e-5, 5e-3, 1e-5, 5e-3, 1e-5),
        ("mini_phi3", 32, 1e-4, torch.bfloat16, 1e-8, 1e-5, 1e-1, 1e-5, 1e-2, 1e-5),
    ],
)
def test_mini_model(
    model_name,
    num_steps,
    lr,
    dtype,
    loss_atol,
    loss_rtol,
    logits_atol,
    logits_rtol,
    param_atol,
    param_rtol,
):
    # Non-liger models should be initialized and tested first to avoid the module being overridden

    expected_output = run_mini_model(
        model_name=model_name, num_steps=num_steps, dtype=dtype, lr=lr
    )

    actual_output = run_mini_model(
        model_name=model_name, num_steps=num_steps, dtype=dtype, lr=lr, with_liger=True
    )

    # Compare the loss of every step
    assert_verbose_allclose(
        torch.tensor([expected_output["loss"]]),
        torch.tensor([actual_output["loss"]]),
        atol=loss_atol,
        rtol=loss_rtol,
    )

    # Compare the logits from the last step
    assert_verbose_allclose(
        expected_output["logits"],
        actual_output["logits"],
        atol=logits_atol,
        rtol=logits_rtol,
    )

    # Compare the params from the last step
    # Iterate over the model's parameters and compare them
    for expected_param, actual_param in zip(
        expected_output["model"].named_parameters(),
        actual_output["model"].named_parameters(),
    ):
        assert_verbose_allclose(
            expected_param[1], actual_param[1], atol=param_atol, rtol=param_rtol
        )<|MERGE_RESOLUTION|>--- conflicted
+++ resolved
@@ -342,11 +342,6 @@
 @pytest.mark.parametrize(
     "model_name, num_steps, lr, dtype, loss_atol, loss_rtol, logits_atol, logits_rtol, param_atol, param_rtol",
     [
-<<<<<<< HEAD
-        ("mini_gemma", 32, 1e-4, torch.float32, 1e-8, 1e-5, 5e-3, 1e-5, 5e-3, 1e-5),
-        # mini_gemma has more tolerance because currently, the kernel is not a perfect match (casts are not done the same way)
-        ("mini_gemma", 32, 1e-4, torch.bfloat16, 1e-8, 1e-5, 5e-3, 1e-5, 5e-3, 1e-5),
-=======
         # Gemma 1.1 and 2 has more tolerance because currently, the kernel is not a perfect match (casts are not done the same way)
         ("mini_gemma1", 32, 1e-4, torch.float32, 1e-6, 1e-4, 5e-3, 1e-5, 5e-3, 1e-5),
         ("mini_gemma1", 32, 1e-4, torch.bfloat16, 1e-2, 1e-4, 2e-1, 1e-5, 1e-2, 1e-5),
@@ -354,7 +349,6 @@
         ("mini_gemma1.1", 32, 1e-4, torch.bfloat16, 1e-2, 1e-4, 2e-1, 1e-5, 1e-2, 1e-5),
         ("mini_gemma2", 32, 1e-4, torch.float32, 1e-8, 1e-4, 5e-3, 1e-5, 5e-3, 1e-5),
         ("mini_gemma2", 32, 1e-4, torch.bfloat16, 1e-2, 1e-4, 2e-1, 1e-5, 1e-2, 1e-5),
->>>>>>> b0f4c95f
         ("mini_llama3", 32, 1e-4, torch.float32, 1e-8, 1e-5, 1e-4, 1e-5, 2e-3, 1e-5),
         ("mini_llama3", 32, 1e-4, torch.bfloat16, 1e-8, 1e-5, 1e-1, 1e-5, 1e-2, 1e-5),
         # TODO: torch 2.5.0 nightly breaks mixtral test, but torch 2.3.0 works fine
